
### [![Build Status](http://ci.liteloader.com/view/Other/job/Mixin/badge/icon)](http://ci.liteloader.com/view/Other/job/Mixin/lastSuccessfulBuild/)

![Mixin Logo](docs/logo.png?raw=true)

**Mixin** is a trait/mixin framework for Java using [ASM](http://asm.ow2.org/)
and hooking into the runtime class-loading process via Mojang's
[LegacyLauncher](https://github.com/Mojang/LegacyLauncher) system.

### Documentation

The main documentation for **Mixin** can be found in the [Wiki](../../wiki).

Additional documentation for individual features and annotations can be found in
the extensive [Javadoc](http://jenkins.liteloader.com/job/Mixin/javadoc/). For
additional help use the channel `#spongedev` on the Espernet IRC network.

### Building Mixin
**Mixin** uses the [Gradle](http://gradle.org/) build automation system. To
perform a build, use gradle version 2.11 and execute

    gradle

from within the project root directory. *(If you do not have Gradle installed on
your system you can instead run the supplied Gradle wrapper `gradlew`)*

### Integration with Eclipse IDE

The **Mixin** project can be integrated easily with Eclipse using Buildship.
Simply choose `Import` -> `Gradle Project` and follow the prompts.

When developing using **Mixin**, you can use the **Mixin Annotation Processor**
within Eclipse to provide context-sensitive errors and warnings to help you more
easily troubleshoot your mixins. To do so:

1. Run the `gradle build` command to generate the mixin jar
2. Open the properties of your eclipse project and navigate to `Java Compiler`
  -> `Annotation Processing` -> `Factory Path`  
3. Check the `Enable project specific settings` checkbox
4. Click the `Add External JARs` button and select the generated mixin jar with
 the suffix **-processor** (hint: it should be in `Mixin/build/libs`)
5. Navigate up one level to `Java Compiler` -> `Annotation Processing`
6. Check the `Enable project specific settings` checkbox
7. Check the `Enable annotation processing` checkbox
8. Click the `New...` button next to the `Processor options` box
 * Set `Key` to **reobfSrgFile**
 * Set `Value` to the fully-qualified path to the `mcp-srg.srg` file (for Sponge
 this can be found in `Sponge/build/srgs/mcp-srg.srg`)
9. Click `OK` to apply the changes

### Integration with IntelliJ IDEA IDE

Enhanced functionality for working with **Mixin** in IntelliJ IDEA is available
via the [Minecraft Development for IntelliJ IDEA](https://plugins.jetbrains.com/idea/plugin/8327)
plugin developed by [DemonWav](https://github.com/demonwav).  

### Version History

<table width="100%">
  <thead>
    <tr>
      <th width="15%">Version</th>
      <th width="20%">Date</th>
      <th width="65%">Features / Changes</th>
    </tr>
  </thead>
  <tbody>
    <tr>
      <td valign="top"><b>0.8</b></td>
      <td valign="top">August 2019</td>
      <td valign="top">
        <ul>
          <li><b>Updated to ASM 6.2</b></li>
          <li><b>Support for <a href="https://github.com/cpw/modlauncher/">
<<<<<<< HEAD
            ModLauncher</a></li>
=======
            ModLauncher</a></b></li>
>>>>>>> 1dc05225
          <li>Added recognition for Java 9 and 10</li>
          <li>Support for <em>ForgeGradle 3+</em> tsrg obfuscation tables
          <li>Configs can now inherit from other configs</li>
          <li><tt>&#064;Invoke</tt> can now be used to expose constructors</li>
          <li>Dramatically improved context reporting of unexpected applicator
            and preprocessor exceptions, making it easier to diagnose when an
            agent chokes on a specific opcode</li>
          <li>Bug fixes for
            <ul>
              <li>Calling members of accessor mixins from inside mixin code</li>
              <li>Incorrect handling of spaces in explicit target declarations</li>
              <li>Unexpected behaviour when attempting to redirect a ctor</li>
              <li>Properly detect incompatible accessor overlap and ignore valid
                ones (don't warn)</li>
              <li>Interface static accessors now correctly conform target if
                interface is classloaded before target class</li>
              <li>Staticness mismatch for accessor correctly detected and
                reported instead of causing crash</li>
              <li>Fixed generator and injector errors relating to double-word
                operands on the stack needing DUP2</li>
              <li>Fixed issue in LVT generator folded in from FabricMC</li>
              <li>Fail-fast when a <tt>final</tt> method is accidentally hidden
                by a mixin</li>  
            </ul>
          </li>
          <li>Apache Commons-IO Dependency removed</li>
          <li>Renamed shaded ASM removed</li>
        </ul>
      </td>
    </tr>
    <tr>
      <td valign="top"><b>0.7.11</b></td>
      <td valign="top">July 2018</td>
      <td valign="top">
        <ul>
          <li>Fixes for 3 minor bugs: handling of maxShiftBy fixed, improved
            BeforeInvoke permissive search, disable generic signature merging
            unless decompiler is active.</li>
        </ul>
      </td>
    </tr>
    <tr>
      <td valign="top"><b>0.7.10</b></td>
      <td valign="top">June 2018</td>
      <td valign="top">
        <ul>
          <li>Log an error when a mixin class is subject to classloader restrictions</li>
        </ul>
      </td>
    </tr>
    <tr>
      <td valign="top"><b>0.7.9</b></td>
      <td valign="top">April 2018</td>
      <td valign="top">
        <ul>
          <li>Allow certain injectors to target mixin methods.</li>
        </ul>
      </td>
    </tr>
    <tr>
      <td valign="top"><b>0.7.8</b></td>
      <td valign="top">April 2018</td>
      <td valign="top">
        <ul>
          <li>Bug fixes for member declaration validation, non-wild ctor redirects,
            and internal errors in <tt>Args</tt> subclass generator</li>
        </ul>
      </td>
    </tr>
    <tr>
      <td valign="top"><b>0.7.7</b></td>
      <td valign="top">March 2018</td>
      <td valign="top">
        <ul>
          <li>Fixes for handling of log message triggers for INIT phase and error
            when running with unexpected logger configurations</li>
          <li>Add warnings for invalid slice points and narrowing conversion in
            ModifyConstant handlers</li>
        </ul>
      </td>
    </tr>
    <tr>
      <td valign="top"><b>0.7.6</b></td>
      <td valign="top">November 2017</td>
      <td valign="top">
        <ul>
          <li>Fix inheritance for string system properties</li>
        </ul>
      </td>
    </tr>
    <tr>
      <td valign="top"><b>0.7.5</b></td>
      <td valign="top">October 2017</td>
      <td valign="top">
        <ul>
          <li>Add support for <tt>&#064;Coerce</tt> on redirect injectors.</li>
        </ul>
      </td>
    </tr>
    <tr>
      <td valign="top"><b>0.7.4</b></td>
      <td valign="top">September 2017</td>
      <td valign="top">
        <ul>
          <li>Added <tt>&#064;Dynamic</tt> annotation for decorating mixin
          elements with dynamically-injected targets.</li>
        </ul>
      </td>
    </tr>
    <tr>
      <td valign="top"><b>0.7.3</b></td>
      <td valign="top">August 2017</td>
      <td valign="top">
        <ul>
          <li>Internal changes to provide for support modlauncher and java 9</li>
        </ul>
      </td>
    </tr>
    <tr>
      <td valign="top"><b>0.7.2</b></td>
      <td valign="top">August 2017</td>
      <td valign="top">
        <ul>
          <li>Add profiler for inspecting mixin performance.</li>
        </ul>
      </td>
    </tr>
    <tr>
      <td valign="top"><b>0.7.1</b></td>
      <td valign="top">August 2017</td>
      <td valign="top">
        <ul>
          <li>Fixes and improvements to the Mixin AP, fixing handling of multi-
          dimensional arrays and resolving methods in superclasses of derived
          types of obfuscated classes</li>
          <li>Add runtime refmap remapping to support using deobfCompile
          dependencies with different mapping versions.</li>
        </ul>
      </td>
    </tr>
    <tr>
      <td valign="top"><b>0.7</b></td>
      <td valign="top">July 2017</td>
      <td valign="top">
        <ul>
          <li>All official binaries are now signed</li>
          <li>Upgrade to ASM 5.2</li>
          <li>Add support for inner classes in Mixins</li>
          <li>Injectors can now have multiple explicit targets</li>
          <li><tt>&#064;At</tt> annotations can now have their own <tt>id</tt></li>
          <li>Add support for using <tt>&#064;Overwrite</tt> on non-obfuscated
          methods as a way of verifying that an overwrite target exists</li>
          <li>Improve support for synthetic bridges, detect conflicting bridge
          methods</li>
          <li>Detect and warn of excessive At.Shift.BY values</li>
          <li><tt>ModifyConstant</tt> can now support multiple slices</li>
          <li>Add <tt>allow</tt> to injectors to detect over-injection</li>
        </ul>
      </td>
    </tr>
    <tr>
      <td valign="top"><b>0.6.15</b></td>
      <td valign="top">July 2017</td>
      <td valign="top">
        <ul>
          <li>Add support for multiple constants in <tt>ModifyConstant</tt></li>
          <li>Add <tt>CONSTANT</tt> as general-purpose injection point</li>
          <li>Add support for redirecting array length access in field
          redirectors</li>
        </ul>
      </td>
    </tr>
    <tr>
      <td valign="top"><b>0.6.14</b></td>
      <td valign="top">July 2017</td>
      <td valign="top">
        <ul>
          <li>Add support for using <tt>&#064;Coerce</tt> on reference types in
          Callback Injectors to support derived types.</li>
        </ul>
      </td>
    </tr>
    <tr>
      <td valign="top"><b>0.6.13</b></td>
      <td valign="top">July 2017</td>
      <td valign="top">
        <ul>
          <li>Add support for conforming visibility of overwrite methods to
          match target class. Fixes issues where a target class method has been
          modified by an <em>Access Transformer</em> to have higher visibility
          </li>
        </ul>
      </td>
    </tr>
    <tr>
      <td valign="top"><b>0.6.12</b></td>
      <td valign="top">June 2017</td>
      <td valign="top">
        <ul>
          <li>Add <tt>slice</tt> argument to <tt>&#064;ModifyConstant</tt></li>
          <li>Add <tt>&#064;ModifyArgs</tt> injector which can change multiple
          method call arguments with a single handler.</li>
        </ul>
      </td>
    </tr>
    <tr>
      <td valign="top"><b>0.6.11</b></td>
      <td valign="top">June 2017</td>
      <td valign="top">
        <ul>
          <li>Fix handling of <tt>&#064;Unique</tt> when the same unique method
          exists in more than one mixin targetting the same class</li>
          <li>Fix handling of merged lambdas so that lambdas from mixins are
          applied correctly when lambdas already exist in the target class (both
          in the original class and when applied by earlier mixins)</li>
        </ul>
      </td>
    </tr>
    <tr>
      <td valign="top"><b>0.6.10</b></td>
      <td valign="top">May 2017</td>
      <td valign="top">
        <ul>
          <li>(0.6.9) Minor fix to remove dependence on deprecated helper</li>
          <li>Respect <tt>remap</tt> on Mixin for contained <tt>&#064;At</tt></li>
          <li>Require redirectors which occur before call to superctor to be static</li>
        </ul>
      </td>
    </tr>
    <tr>
      <td valign="top"><b>0.6.8</b></td>
      <td valign="top">February 2017</td>
      <td valign="top">
        <ul>
          <li>Allow &#064;ModifyConstant to hook implicit zero in comparisons</li>
        </ul>
      </td>
    </tr>
    <tr>
      <td valign="top"><b>0.6.7</b></td>
      <td valign="top">January 2017</td>
      <td valign="top">
        <ul>
          <li>Add support for &#064;Redirect on array access</li>
        </ul>
      </td>
    </tr>
    <tr>
      <td valign="top"><b>0.6.6</b></td>
      <td valign="top">January 2017</td>
      <td valign="top">
        <ul>
          <li>Allow static methods in accessor mixins in Java 8 and above</li>
        </ul>
      </td>
    </tr>
    <tr>
      <td valign="top"><b>0.6.5</b></td>
      <td valign="top">January 2017</td>
      <td valign="top">
        <ul>
          <li>Add support for injector slices</li>
        </ul>
      </td>
    </tr>
    <tr>
      <td valign="top"><b>0.6.4</b></td>
      <td valign="top">January 2017</td>
      <td valign="top">
        <ul>
          <li>Allow descriptors on NEW injection points</li>
        </ul>
      </td>
    </tr>
    <tr>
      <td valign="top"><b>0.6.3</b></td>
      <td valign="top">December 2016</td>
      <td valign="top">
        <ul>
          <li>SourceDebugExtension support</li>
        </ul>
      </td>
    </tr>
    <tr>
      <td valign="top"><b>0.6.2</b></td>
      <td valign="top">December 2016</td>
      <td valign="top">
        <ul>
          <li>Add support for &#064;Pseudo (virtual target) mixins</li>
        </ul>
      </td>
    </tr>
    <tr>
      <td valign="top"><b>0.6.1</b></td>
      <td valign="top">November 2016</td>
      <td valign="top">
        <ul>
          <li>Process soft-implements annotations in the AP</li>
        </ul>
      </td>
    </tr>
    <tr>
      <td valign="top"><b>0.6</b></td>
      <td valign="top">October 2016</td>
      <td valign="top">
        <ul>
          <li><em>Accessor Mixin</em> support</li>
        </ul>
      </td>
    </tr>
    <tr>
      <td valign="top"><b>0.5.17</b></td>
      <td valign="top">October 2016</td>
      <td valign="top">
        <ul>
          <li>Allow &#064;Redirect injectors to target <tt>NEW</tt> opcodes for
          constructor redirection</li>
        </ul>
      </td>
    </tr>
    <tr>
      <td valign="top"><b>0.5.16</b></td>
      <td valign="top">October 2016</td>
      <td valign="top">
        <ul>
          <li>Annotation Processor improvements. Support shadows and overrides
          in multi-target mixins</li>
          <li>Support pluggable obfuscation environments in AP</li>
        </ul>
      </td>
    </tr>
    <tr>
      <td valign="top"><b>0.5.14</b></td>
      <td valign="top">September 2016</td>
      <td valign="top">
        <ul>
          <li>Add async decompilation support</li>
        </ul>
      </td>
    </tr>
    <tr>
      <td valign="top"><b>0.5.13</b></td>
      <td valign="top">September 2016</td>
      <td valign="top">
        <ul>
          <li>Add alternative strategy for injecting field initialisers</li>
        </ul>
      </td>
    </tr>
    <tr>
      <td valign="top"><b>0.5.10</b></td>
      <td valign="top">June 2016</td>
      <td valign="top">
        <ul>
          <li>Support &#064;Unique on fields</li>
        </ul>
      </td>
    </tr>
    <tr>
      <td valign="top"><b>0.5.9</b></td>
      <td valign="top">June 2016</td>
      <td valign="top">
        <ul>
          <li>Hard fail if a required mixin target was already transformed</li>
        </ul>
      </td>
    </tr>
    <tr>
      <td valign="top"><b>0.5.8</b></td>
      <td valign="top">June 2016</td>
      <td valign="top">
        <ul>
          <li>Support constraints on injectors</li>
        </ul>
      </td>
    </tr>
    <tr>
      <td valign="top"><b>0.5.7</b></td>
      <td valign="top">June 2016</td>
      <td valign="top">
        <ul>
          <li>Add &#064;Unique annotation</li>
        </ul>
      </td>
    </tr>
    <tr>
      <td valign="top"><b>0.5.6</b></td>
      <td valign="top">May 2016</td>
      <td valign="top">
        <ul>
          <li>Environment changes, support environment via agents</li>
        </ul>
      </td>
    </tr>
    <tr>
      <td valign="top"><b>0.5.5</b></td>
      <td valign="top">April 2016</td>
      <td valign="top">
        <ul>
          <li>Add &#064;ModifyConstant injector</li>
          <li>Add &#064;Debug annotation</li>
          <li>Allow static &#064;ModifyArg handlers in instance methods</li>
        </ul>
      </td>
    </tr>
    <tr>
      <td valign="top"><b>0.5.4</b></td>
      <td valign="top">April 2016</td>
      <td valign="top">
        <ul>
          <li>Error handlers also receive mixin prepare errors</li>
        </ul>
      </td>
    </tr>
    <tr>
      <td valign="top"><b>0.5.3</b></td>
      <td valign="top">February 2016</td>
      <td valign="top">
        <ul>
          <li>Conform injectors</li>
          <li>Enable hotswapper automatically if agent is active</li>
          <li>Fix multiple issues with generics in Annotation Processors</li>
        </ul>
      </td>
    </tr>
    <tr>
      <td valign="top"><b>0.5.2</b></td>
      <td valign="top">February 2016</td>
      <td valign="top">
        <ul>
          <li>Support ID on injectors</li>
          <li>Support priority for injectors</li>
        </ul>
      </td>
    </tr>
    <tr>
      <td valign="top"><b>0.5.1</b></td>
      <td valign="top">February 2016</td>
      <td valign="top">
        <ul>
          <li>Overhaul injectors, injectors from all mixins now scan before any
          injectors are actually processed. Makes injectors more deterministic.
          </li>
        </ul>
      </td>
    </tr>
    <tr>
      <td valign="top"><b>0.4.19</b></td>
      <td valign="top">February 2016</td>
      <td valign="top">
        <ul>
          <li>Add support for &#064;Redirect on fields as well as methods</li>
        </ul>
      </td>
    </tr>
    <tr>
      <td valign="top"><b>0.4.18</b></td>
      <td valign="top">February 2016</td>
      <td valign="top">
        <ul>
          <li>Add &#064;ModifyLocal injector</li>
        </ul>
      </td>
    </tr>
    <tr>
      <td valign="top"><b>0.4.17</b></td>
      <td valign="top">January 2016</td>
      <td valign="top">
        <ul>
          <li>Support ExtraSRGs in Annotation Processor</li>
          <li>Include constructors in reference map</li>
          <li>Add &#064;Mutable annotation to suppress &#064;Final warnings</li>
        </ul>
      </td>
    </tr>
    <tr>
      <td valign="top"><b>0.4.15</b></td>
      <td valign="top">January 2016</td>
      <td valign="top">
        <ul>
          <li>Include soft targets in refmap</li>
        </ul>
      </td>
    </tr>
    <tr>
      <td valign="top"><b>0.4.14</b></td>
      <td valign="top">January 2016</td>
      <td valign="top">
        <ul>
          <li>Add support for interface mixins</li>
        </ul>
      </td>
    </tr>
    <tr>
      <td valign="top"><b>0.4.13</b></td>
      <td valign="top">January 2016</td>
      <td valign="top">
        <ul>
          <li>Add &#064;Final annotation</li>
        </ul>
      </td>
    </tr>
    <tr>
      <td valign="top"><b>0.4.11</b></td>
      <td valign="top">January 2016</td>
      <td valign="top">
        <ul>
          <li>Add support for injector grouping and config-wide require value</li>
        </ul>
      </td>
    </tr>
    <tr>
      <td valign="top"><b>0.4.10</b></td>
      <td valign="top">December 2015</td>
      <td valign="top">
        <ul>
          <li>Runtime remapping support using RemapperChain</li>
          <li>Ignore class transformers decorated with &#064;Resource</li>
          <li>Support &#064;reason and &#064;author validation on overwrites</li>
        </ul>
      </td>
    </tr>
    <tr>
      <td valign="top"><b>0.4.8</b></td>
      <td valign="top">December 2015</td>
      <td valign="top">
        <ul>
          <li>Annotation Processor improved to support
            <a href="https://github.com/SpongePowered/MixinGradle">
            MixinGradle</a>
          </li>
          <li>Support multiple target obfuscation environments in refmaps</li>
        </ul>
      </td>
    </tr>
    <tr>
      <td valign="top"><b>0.4.6</b></td>
      <td valign="top">September 2015</td>
      <td valign="top">
        <ul>
          <li>Add INIT phase for handling early FML startup</li>
          <li>Add support for lambdas in mixins</li>
          <li>Add support for hot code replacement in mixins</li>
          <li>Improve Java 8 feature support</li>
        </ul>
      </td>
    </tr>
    <tr>
      <td valign="top"><b>0.4.4</b></td>
      <td valign="top">July 2015</td>
      <td valign="top">
        <ul>
          <li>Add constraints for overwrites</li>
        </ul>
      </td>
    </tr>
    <tr>
      <td valign="top"><b>0.4.3</b></td>
      <td valign="top">May 2015</td>
      <td valign="top">
        <ul>
          <li>Add <tt>INVOKE_ASSIGN</tt> injection point</li>
          <li>Support injector callbacks without args</li>
          <li>Support coercion of covariant parameter types in callbacks</li>
          <li>Support truncating local-capturing injector handlers</li>
          <li>Runtime decompilation of exported classes using fernflower</li>
          <li>Add export filter</li>
        </ul>
      </td>
    </tr>
    <tr>
      <td valign="top"><b>0.4</b></td>
      <td valign="top">May 2015</td>
      <td valign="top">
        <ul>
          <li>Shade relocated ASM package and use throughout</li>
        </ul>
      </td>
    </tr>
    <tr>
      <td valign="top"><b>0.3.2</b></td>
      <td valign="top">April 2015</td>
      <td valign="top">
        <ul>
          <li>Error handler support</li>
        </ul>
      </td>
    </tr>
    <tr>
      <td valign="top"><b>0.3.1</b></td>
      <td valign="top">April 2015</td>
      <td valign="top">
        <ul>
          <li>Annotation Merging</li>
          <li>Allow Overwrite methods to be aliased</li>
        </ul>
      </td>
    </tr>
    <tr>
      <td valign="top"><b>0.3</b></td>
      <td valign="top">March 2015</td>
      <td valign="top">
        <ul>
          <li>Implemented Environments</li>
          <li>Intrinsic method support</li>
          <li>Enabled local variable capture</li>
          <li>Alias support</li>
        </ul>
      </td>
    </tr>
    <tr>
      <td valign="top"><b>0.2</b></td>
      <td valign="top">March 2015</td>
      <td valign="top">
        <ul>
          <li>Added supermixin support (mixins inheriting from other mixins)</li>
        </ul>
      </td>
    </tr>
    <tr>
      <td valign="top"><b>0.1</b></td>
      <td valign="top">January 2015</td>
      <td valign="top">
        <ul>
          <li>Basic Mixin Support</li>
          <li>Basic Injector Support</li>
          <li>Annotation Processor</li>
        </ul>
      </td>
    </tr>
  </tbody>
</table><|MERGE_RESOLUTION|>--- conflicted
+++ resolved
@@ -72,11 +72,7 @@
         <ul>
           <li><b>Updated to ASM 6.2</b></li>
           <li><b>Support for <a href="https://github.com/cpw/modlauncher/">
-<<<<<<< HEAD
-            ModLauncher</a></li>
-=======
             ModLauncher</a></b></li>
->>>>>>> 1dc05225
           <li>Added recognition for Java 9 and 10</li>
           <li>Support for <em>ForgeGradle 3+</em> tsrg obfuscation tables
           <li>Configs can now inherit from other configs</li>

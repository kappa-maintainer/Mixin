// Gradle repositories and dependencies
buildscript {
    repositories {
        gradlePluginPortal()
        mavenCentral()
    }
    dependencies {
        classpath 'gradle.plugin.com.hierynomus.gradle.plugins:license-gradle-plugin:0.16.1'
        classpath 'gradle.plugin.com.github.jengelman.gradle.plugins:shadow:7.0.0'
        classpath 'com.guardsquare:proguard-gradle:7.1.0'
    }
}

import com.github.jengelman.gradle.plugins.shadow.tasks.ShadowJar

// Apply plugin
apply plugin: 'java'
apply plugin: 'com.github.hierynomus.license'
apply plugin: 'checkstyle'
apply plugin: 'maven-publish'
apply plugin: 'eclipse'
apply plugin: 'idea'
apply plugin: 'com.github.johnrengelman.shadow'

// Default tasks
defaultTasks 'licenseFormat', 'check', 'build'

// Basic project information
group = 'net.fabricmc'
archivesBaseName = 'sponge-mixin'
version = buildVersion + "+mixin." + upstreamMixinVersion


def ENV = System.getenv()
if (!ENV.CI) {
    version = version + "-local"
}

// Extended project information
ext.projectName = 'Mixin'
ext.inceptionYear = '2014'
ext.packaging = 'jar'

// Define variables
ext.asmVersion = project.hasProperty("asmVersion") ? asmVersion : '9.0'
ext.legacyForgeAsmVersion = project.hasProperty("legacyForgeAsmVersion") ? asmVersion : '5.0.3'

<<<<<<< HEAD
// Minimum version of Java required
sourceCompatibility = '1.8'
targetCompatibility = '1.8'
=======
// True to do jar signing task
ext.doSignJar = project.hasProperty("keyStorePath")

java {
    toolchain.languageVersion = JavaLanguageVersion.of(ciSystem == 'unknown' ? 16 : 8)
}
>>>>>>> d7fc0590

// Project repositories
repositories {
    mavenCentral()
    maven {
        name = 'minecraft'
        url = 'https://libraries.minecraft.net/'
    }
    maven {
        name = 'Fabric'
        url = 'https://maven.fabricmc.net/'
    }
    maven {
        // For modlauncher
        name = 'forge'
        url = 'https://files.minecraftforge.net/maven'
    }
}

configurations {
    stagingJar

    exampleImplementation       .extendsFrom implementation
    fernflowerImplementation    .extendsFrom implementation
    launchwrapperImplementation .extendsFrom implementation
    agentImplementation         .extendsFrom implementation
    modlauncherImplementation   .extendsFrom implementation
    modlauncher9Implementation  .extendsFrom modlauncherImplementation
    modularityImplementation    .extendsFrom modlauncher9Implementation

    proguard {
        extendsFrom fernflowerImplementation
        extendsFrom launchwrapperImplementation
        extendsFrom modlauncherImplementation
        extendsFrom compileClasspath
    }
    tinyRemapper
}

sourceSets {
    legacy {
<<<<<<< HEAD
        ext.compatibility = '1.8'
    }
    main {
        compileClasspath += legacy.output
        ext.compatibility = '1.8'
    }
    ap {
        compileClasspath += main.output
        ext.compatibility = '1.8'
    }
    fernflower {
        compileClasspath += main.output
        ext.compatibility = '1.8'
    }
    agent {
        compileClasspath += main.output
        ext.compatibility = '1.8'
=======
        ext.languageVersion = 8
        ext.compatibility = '1.6'
    }
    main {
        compileClasspath += legacy.output
        ext.languageVersion = 8
        ext.compatibility = '1.6'
    }
    ap {
        compileClasspath += main.output
        ext.languageVersion = 8
        ext.compatibility = '1.6'
    }
    fernflower {
        compileClasspath += main.output
        ext.languageVersion = 8
        ext.compatibility = '1.6'
    }
    agent {
        compileClasspath += main.output
        ext.languageVersion = 8
        ext.compatibility = '1.6'
>>>>>>> d7fc0590
    }
    bridge {
        compileClasspath += main.output
        ext.languageVersion = 8
        ext.compatibility = '1.8'
    }
    example {
        compileClasspath += main.output
        compileClasspath += ap.output
    }
    launchwrapper {
        compileClasspath += main.output
        ext.languageVersion = 8
        ext.compatibility = '1.8'
    }
    modlauncher {
        compileClasspath += main.output
        ext.languageVersion = 8
        ext.compatibility = '1.8'
    }
    modlauncher4 {
        compileClasspath += main.output
        compileClasspath += modlauncher.output
        ext.languageVersion = 8
        ext.compatibility = '1.8'
    }
    modlauncher9 {
        ext.languageVersion = 16
        compileClasspath += main.output
        compileClasspath += modlauncher.output
    }
    modularity {
        ext.languageVersion = 16
        java.srcDirs += [
            sourceSets.legacy.java.srcDirs,
            sourceSets.main.java.srcDirs,
            sourceSets.ap.java.srcDirs,
            sourceSets.agent.java.srcDirs,
            sourceSets.modlauncher.java.srcDirs,
            sourceSets.modlauncher9.java.srcDirs
        ]
    }
}

// Project dependencies
dependencies {
    def guava = 'com.google.guava:guava:21.0' // from mc1.12 onwards
<<<<<<< HEAD
    def log4j2 = 'org.apache.logging.log4j:log4j-core:2.0-beta9'
    def log4j2Modular = 'org.apache.logging.log4j:log4j-core:2.11.2'
    def gson = 'com.google.code.gson:gson:2.2.4'

    stagingJar guava
    stagingJar gson

    implementation guava
    implementation log4j2
    modularityImplementation log4j2Modular
=======
    
    implementation guava
>>>>>>> d7fc0590
    implementation 'com.google.code.gson:gson:2.2.4'
    if (Float.parseFloat(asmVersion) < 6) {
        implementation "org.ow2.asm:asm-debug-all:$asmVersion"
    }
    implementation "org.ow2.asm:asm-tree:$asmVersion"
    implementation "org.ow2.asm:asm-commons:$asmVersion"
    implementation "org.ow2.asm:asm-util:$asmVersion"

    // Annotation Processor
    apImplementation "org.ow2.asm:asm-tree:$asmVersion"
    apImplementation guava

    // Fernflower decompiler
    fernflowerImplementation 'org.jetbrains:intellij-fernflower:1.0.0.9'

    // LegacyLauncher service
    launchwrapperImplementation ('net.minecraft:launchwrapper:1.11') {
        exclude module: 'lwjgl'
        exclude module: 'asm-debug-all'
        exclude module: 'jopt-simple'
    }

    modlauncherImplementation 'net.sf.jopt-simple:jopt-simple:5.0.4'
    modlauncherCompileOnly 'org.apache.logging.log4j:log4j-core:2.0-beta9'
    modlauncherImplementation ("cpw.mods:modlauncher:$legacyModlauncherVersion") {
        exclude module: 'asm'
        exclude module: 'asm-analysis'
        exclude module: 'asm-commons'
        exclude module: 'asm-tree'
        exclude module: 'jopt-simple'
    }

    modlauncher4Implementation ("cpw.mods:modlauncher:$legacyModlauncherVersion") {
        exclude module: 'asm'
        exclude module: 'asm-analysis'
        exclude module: 'asm-commons'
        exclude module: 'asm-tree'
        exclude module: 'jopt-simple'
    }

    modlauncher9Implementation ("cpw.mods:modlauncher:$modlauncherVersion") {
        exclude module: 'jopt-simple'
    }
    modlauncher9Implementation 'cpw.mods:securejarhandler:0.9.+'

    // asm bridge
    bridgeImplementation 'org.apache.logging.log4j:log4j-core:2.0-beta9'
    bridgeImplementation "org.ow2.asm:asm-commons:$legacyForgeAsmVersion"
    
    legacyImplementation "org.ow2.asm:asm-tree:$asmVersion"
<<<<<<< HEAD

    tinyRemapper "net.fabricmc:tiny-remapper:0.4.2"
=======
    
    modularityCompileOnly 'org.apache.logging.log4j:log4j-core:2.11.2'
>>>>>>> d7fc0590
}

compileModularityJava {
    doFirst {
        options.compilerArgs = [
            '--module-path', classpath.asPath
        ]
    }
}

javadoc {
    exclude '**/throwables'
    classpath += sourceSets.legacy.output
    source sourceSets.ap.allJava
    options.encoding = 'UTF-8'
    exclude {
        it.relativePath.file && it.relativePath.pathString =~ 'tools' && !(it.name =~ /SuppressedBy|package-info/) }
    options {
        docTitle 'Welcome to the Mixin Javadoc'
        overview 'docs/javadoc/overview.html'
        stylesheetFile file('docs/javadoc/mixin.css')
        addBooleanOption '-allow-script-in-comments', true
    }
    doLast {
        copy {
            from 'docs/javadoc/resources'
            into outputDirectory
        }
    }
}

eclipse {
    classpath {
        containers 'org.eclipse.buildship.core.gradleclasspathcontainer'
        file.whenMerged {
            // Can't include old modlauncher because it causes issues with modules
            entries.removeAll { it.kind == 'lib' && it.path =~ ~/modlauncher-$legacyModlauncherVersion/ }
            entries.removeAll { it.kind == 'src' && it.path =~ ~/modlauncher4/ }
<<<<<<< HEAD

=======
            entries.removeAll { it.kind == 'lib' && it.path =~ ~/log4j.*beta9/ }
            
>>>>>>> d7fc0590
            // Mark everything else as a module
            entries.findAll { it.kind == "con" && it.path =~ /gradleclasspathcontainer$/ }.each {
                it.entryAttributes['module'] = 'true'
            }
        }
    }
}

// Filter, process, and include resources
processResources {
    // Include in final JAR
   from 'LICENSE.txt'
}

// License header formatting
license {
    ext {
        name = "Mixin"
        organization = "SpongePowered"
        url = "https://www.spongepowered.org"
    }
    include '**/*.java'
    header file("HEADER.txt")
    sourceSets = project.sourceSets
    ignoreFailures false
    strictCheck true
    mapping {
        java = 'SLASHSTAR_STYLE'
    }
}

checkstyle {
    configProperties = [
        "name"        : project.name,
        "organization": project.organization,
        "url"         : project.url,
        "year"        : project.inceptionYear
    ]
    configFile = file("checkstyle.xml")
    toolVersion = '8.43'
    sourceSets -= project.sourceSets['modularity']
}

// Source compiler configuration
tasks.withType(JavaCompile) {
    options.compilerArgs += ['-Xlint:all', '-Xlint:-path', '-proc:none']
    options.deprecation = true
    options.encoding = 'utf8'
}

project.sourceSets.each { set -> {
    if (set.ext.has("languageVersion")) {
        project.tasks[set.compileJavaTaskName].javaCompiler = javaToolchains.compilerFor {
            languageVersion = JavaLanguageVersion.of(set.ext.languageVersion)
        }
    }
    if (set.ext.has("compatibility")) {
        project.tasks[set.compileJavaTaskName].sourceCompatibility = set.ext.compatibility
        project.tasks[set.compileJavaTaskName].targetCompatibility = set.ext.compatibility
    }
}}

if (JavaVersion.current().isJava8Compatible()) {
    tasks.withType(Javadoc) {
        // disable the crazy super-strict doclint tool in Java 8
        options.addStringOption('Xdoclint:syntax', '-quiet')
    }
}

task stagingJar(type: ShadowJar) {
    sourceSets.findAll { !(it.name =~ /example|test/) }.each {
        from it.output
    }
    duplicatesStrategy = DuplicatesStrategy.EXCLUDE

    configurations = [project.configurations.stagingJar]
    
    // JAR manifest configuration
    manifest.attributes(
        "Built-By": System.properties['user.name'],
        "Created-By": System.properties['java.vm.version'] + " (" + System.properties['java.vm.vendor'] + ")",
        "Implementation-Title": name,
        "Implementation-Version": archiveVersion,
        "Implementation-Vendor": url,
        // for hotswap agent
        "Premain-Class": "org.spongepowered.tools.agent.MixinAgent",
        "Agent-Class": "org.spongepowered.tools.agent.MixinAgent",
        "Can-Redefine-Classes": true,
        "Can-Retransform-Classes": true
    )
    
    mergeServiceFiles()
    relocate 'com.google', 'org.spongepowered.include.com.google'
    archiveClassifier = "staging"
}

File proguardFile = file("build/libs/sponge-mixin-${version}-universal.jar")
File remappedFile = file("build/libs/sponge-mixin-${version}.jar")

task stagingProguardJar(type: proguard.gradle.ProGuardTask, dependsOn: stagingJar) {
    doFirst {
        configurations.proguard.resolve().forEach {
            libraryjars it
        }
    }

    outputs.upToDateWhen { false }

    libraryjars JavaVersion.current().java9Compatible ? "${System.getProperty('java.home')}/jmods" : "${System.getProperty('java.home')}/lib/rt.jar"

    injars stagingJar.archiveFile
    outjars proguardFile
    configuration file("proguard.conf")
}

// Remap log4j usage to use fabric-loaders bridge
task remapLog4jUsage(type: JavaExec, dependsOn: stagingProguardJar) {
    classpath = configurations.tinyRemapper
    mainClass = "net.fabricmc.tinyremapper.Main"
    outputs.upToDateWhen { false }

    args = [
        proguardFile.absolutePath,
        remappedFile.absolutePath,
        file("log4j.mappings").absolutePath,
        "log4j",
        "loader"
    ]
}

build.dependsOn remapLog4jUsage

// Clear artifacts because jar will be there by default and we want to use staging jar instead
configurations.archives.artifacts.clear()

// generate shadow jar so we can use the AP standalone
shadowJar  {
    from sourceSets.ap.output
    archiveClassifier = 'processor'
}
build.dependsOn(shadowJar)

// Run this task instead of build to generate a timestamped shadow jar (for dev)
task timestamp(type: Jar, dependsOn: build) {
    if (gradle.startParameter.taskNames.contains(name)) {
        shadowJar.archiveClassifier = new Date().format('yyyyMMddHHmmss')
    }
}

task sourceJar(type: Jar) {
    sourceSets.findAll { it.name != 'modularity' }.each {
        from it.java
        from it.resources
    }
    archiveClassifier = "sources"
    duplicatesStrategy = DuplicatesStrategy.EXCLUDE
}

task javadocJar(type: Jar, dependsOn: javadoc) {
	from javadoc.destinationDir
    archiveClassifier = "javadoc"
}

artifacts {
    archives stagingJar
    archives sourceJar
    archives javadocJar
    archives shadowJar
}

ext.excludePomDeps = [
    'fernflower',
    'jarjar',
    'hamcrest-library',
    'junit',
    'mockito-core',
    'mixin-asm-debug-all',
    'log4j-core'
]

publishing {
    publications {
        developer(MavenPublication) { publication ->
            groupId project.group
            artifactId project.archivesBaseName
            version project.version

            artifact sourceJar
            artifact javadocJar
            artifact(proguardFile) {
                builtBy stagingProguardJar
                classifier = "universal"
            }

            artifact(remappedFile) {
                builtBy remapLog4jUsage
                classifier = null
            }

            // https://issues.gradle.org/browse/GRADLE-2966
            pom.withXml {
                def dependenciesNode = asNode().appendNode('dependencies')

                configurations.runtimeClasspath.allDependencies.each {
                    if (it.group != null && it.name != null && !excludePomDeps.contains(it.name)) {
                        def dependencyNode = dependenciesNode.appendNode('dependency')
                        dependencyNode.appendNode('groupId', it.group)
                        dependencyNode.appendNode('artifactId', it.name)
                        dependencyNode.appendNode('version', it.version)

                        if (it.excludeRules.size() > 0) {
                            def exclusionsNode = dependencyNode.appendNode('exclusions')
                            it.excludeRules.each { rule ->
                                def exclusionNode = exclusionsNode.appendNode('exclusion')
                                exclusionNode.appendNode('groupId', rule.group)
                                exclusionNode.appendNode('artifactId', rule.module)
                            }
                        }
                    }
                }
            }
        }
    }

    repositories {
        if (ENV.MAVEN_URL) {
            maven {
                url ENV.MAVEN_URL
                credentials {
                    username ENV.MAVEN_USERNAME
                    password ENV.MAVEN_PASSWORD
                }
            }
        }
    }
}

// A task to ensure that the version being released has not already been released.
task checkVersion {
    doFirst {
        def xml = new URL("https://maven.fabricmc.net/net/fabricmc/sponge-mixin/maven-metadata.xml").text
        def metadata = new XmlSlurper().parseText(xml)
        def versions = metadata.versioning.versions.version*.text();
        if (versions.contains(version)) {
            throw new RuntimeException("${version} has already been released!")
        }
    }
}

publish.mustRunAfter checkVersion<|MERGE_RESOLUTION|>--- conflicted
+++ resolved
@@ -45,18 +45,9 @@
 ext.asmVersion = project.hasProperty("asmVersion") ? asmVersion : '9.0'
 ext.legacyForgeAsmVersion = project.hasProperty("legacyForgeAsmVersion") ? asmVersion : '5.0.3'
 
-<<<<<<< HEAD
 // Minimum version of Java required
 sourceCompatibility = '1.8'
 targetCompatibility = '1.8'
-=======
-// True to do jar signing task
-ext.doSignJar = project.hasProperty("keyStorePath")
-
-java {
-    toolchain.languageVersion = JavaLanguageVersion.of(ciSystem == 'unknown' ? 16 : 8)
-}
->>>>>>> d7fc0590
 
 // Project repositories
 repositories {
@@ -78,7 +69,7 @@
 
 configurations {
     stagingJar
-
+    
     exampleImplementation       .extendsFrom implementation
     fernflowerImplementation    .extendsFrom implementation
     launchwrapperImplementation .extendsFrom implementation
@@ -93,53 +84,32 @@
         extendsFrom modlauncherImplementation
         extendsFrom compileClasspath
     }
-    tinyRemapper
 }
 
 sourceSets {
     legacy {
-<<<<<<< HEAD
-        ext.compatibility = '1.8'
+        ext.languageVersion = 8
+        ext.compatibility = '1.6'
     }
     main {
         compileClasspath += legacy.output
-        ext.compatibility = '1.8'
+        ext.languageVersion = 8
+        ext.compatibility = '1.6'
     }
     ap {
         compileClasspath += main.output
-        ext.compatibility = '1.8'
+        ext.languageVersion = 8
+        ext.compatibility = '1.6'
     }
     fernflower {
         compileClasspath += main.output
-        ext.compatibility = '1.8'
+        ext.languageVersion = 8
+        ext.compatibility = '1.6'
     }
     agent {
         compileClasspath += main.output
-        ext.compatibility = '1.8'
-=======
         ext.languageVersion = 8
         ext.compatibility = '1.6'
-    }
-    main {
-        compileClasspath += legacy.output
-        ext.languageVersion = 8
-        ext.compatibility = '1.6'
-    }
-    ap {
-        compileClasspath += main.output
-        ext.languageVersion = 8
-        ext.compatibility = '1.6'
-    }
-    fernflower {
-        compileClasspath += main.output
-        ext.languageVersion = 8
-        ext.compatibility = '1.6'
-    }
-    agent {
-        compileClasspath += main.output
-        ext.languageVersion = 8
-        ext.compatibility = '1.6'
->>>>>>> d7fc0590
     }
     bridge {
         compileClasspath += main.output
@@ -187,21 +157,12 @@
 // Project dependencies
 dependencies {
     def guava = 'com.google.guava:guava:21.0' // from mc1.12 onwards
-<<<<<<< HEAD
-    def log4j2 = 'org.apache.logging.log4j:log4j-core:2.0-beta9'
-    def log4j2Modular = 'org.apache.logging.log4j:log4j-core:2.11.2'
     def gson = 'com.google.code.gson:gson:2.2.4'
 
     stagingJar guava
     stagingJar gson
 
     implementation guava
-    implementation log4j2
-    modularityImplementation log4j2Modular
-=======
-    
-    implementation guava
->>>>>>> d7fc0590
     implementation 'com.google.code.gson:gson:2.2.4'
     if (Float.parseFloat(asmVersion) < 6) {
         implementation "org.ow2.asm:asm-debug-all:$asmVersion"
@@ -213,7 +174,7 @@
     // Annotation Processor
     apImplementation "org.ow2.asm:asm-tree:$asmVersion"
     apImplementation guava
-
+    
     // Fernflower decompiler
     fernflowerImplementation 'org.jetbrains:intellij-fernflower:1.0.0.9'
 
@@ -223,7 +184,7 @@
         exclude module: 'asm-debug-all'
         exclude module: 'jopt-simple'
     }
-
+    
     modlauncherImplementation 'net.sf.jopt-simple:jopt-simple:5.0.4'
     modlauncherCompileOnly 'org.apache.logging.log4j:log4j-core:2.0-beta9'
     modlauncherImplementation ("cpw.mods:modlauncher:$legacyModlauncherVersion") {
@@ -233,7 +194,7 @@
         exclude module: 'asm-tree'
         exclude module: 'jopt-simple'
     }
-
+    
     modlauncher4Implementation ("cpw.mods:modlauncher:$legacyModlauncherVersion") {
         exclude module: 'asm'
         exclude module: 'asm-analysis'
@@ -241,24 +202,19 @@
         exclude module: 'asm-tree'
         exclude module: 'jopt-simple'
     }
-
+    
     modlauncher9Implementation ("cpw.mods:modlauncher:$modlauncherVersion") {
         exclude module: 'jopt-simple'
     }
     modlauncher9Implementation 'cpw.mods:securejarhandler:0.9.+'
-
+    
     // asm bridge
     bridgeImplementation 'org.apache.logging.log4j:log4j-core:2.0-beta9'
     bridgeImplementation "org.ow2.asm:asm-commons:$legacyForgeAsmVersion"
     
     legacyImplementation "org.ow2.asm:asm-tree:$asmVersion"
-<<<<<<< HEAD
-
-    tinyRemapper "net.fabricmc:tiny-remapper:0.4.2"
-=======
-    
+
     modularityCompileOnly 'org.apache.logging.log4j:log4j-core:2.11.2'
->>>>>>> d7fc0590
 }
 
 compileModularityJava {
@@ -297,12 +253,8 @@
             // Can't include old modlauncher because it causes issues with modules
             entries.removeAll { it.kind == 'lib' && it.path =~ ~/modlauncher-$legacyModlauncherVersion/ }
             entries.removeAll { it.kind == 'src' && it.path =~ ~/modlauncher4/ }
-<<<<<<< HEAD
-
-=======
             entries.removeAll { it.kind == 'lib' && it.path =~ ~/log4j.*beta9/ }
-            
->>>>>>> d7fc0590
+
             // Mark everything else as a module
             entries.findAll { it.kind == "con" && it.path =~ /gradleclasspathcontainer$/ }.each {
                 it.entryAttributes['module'] = 'true'
@@ -358,7 +310,7 @@
         project.tasks[set.compileJavaTaskName].javaCompiler = javaToolchains.compilerFor {
             languageVersion = JavaLanguageVersion.of(set.ext.languageVersion)
         }
-    }
+    } 
     if (set.ext.has("compatibility")) {
         project.tasks[set.compileJavaTaskName].sourceCompatibility = set.ext.compatibility
         project.tasks[set.compileJavaTaskName].targetCompatibility = set.ext.compatibility
@@ -377,7 +329,7 @@
         from it.output
     }
     duplicatesStrategy = DuplicatesStrategy.EXCLUDE
-
+    
     configurations = [project.configurations.stagingJar]
     
     // JAR manifest configuration
@@ -399,8 +351,7 @@
     archiveClassifier = "staging"
 }
 
-File proguardFile = file("build/libs/sponge-mixin-${version}-universal.jar")
-File remappedFile = file("build/libs/sponge-mixin-${version}.jar")
+File proguardFile = file("build/libs/sponge-mixin-${version}.jar")
 
 task stagingProguardJar(type: proguard.gradle.ProGuardTask, dependsOn: stagingJar) {
     doFirst {
@@ -417,23 +368,6 @@
     outjars proguardFile
     configuration file("proguard.conf")
 }
-
-// Remap log4j usage to use fabric-loaders bridge
-task remapLog4jUsage(type: JavaExec, dependsOn: stagingProguardJar) {
-    classpath = configurations.tinyRemapper
-    mainClass = "net.fabricmc.tinyremapper.Main"
-    outputs.upToDateWhen { false }
-
-    args = [
-        proguardFile.absolutePath,
-        remappedFile.absolutePath,
-        file("log4j.mappings").absolutePath,
-        "log4j",
-        "loader"
-    ]
-}
-
-build.dependsOn remapLog4jUsage
 
 // Clear artifacts because jar will be there by default and we want to use staging jar instead
 configurations.archives.artifacts.clear()
@@ -494,11 +428,6 @@
             artifact javadocJar
             artifact(proguardFile) {
                 builtBy stagingProguardJar
-                classifier = "universal"
-            }
-
-            artifact(remappedFile) {
-                builtBy remapLog4jUsage
                 classifier = null
             }
 

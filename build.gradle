// Gradle repositories and dependencies
buildscript {
    repositories {
        gradlePluginPortal()
        mavenCentral()
    }
    dependencies {
        classpath 'gradle.plugin.com.hierynomus.gradle.plugins:license-gradle-plugin:0.16.1'
        classpath 'com.github.johnrengelman:shadow:8.1.1'
        classpath 'com.guardsquare:proguard-gradle:' + (JavaVersion.current().isCompatibleWith(JavaVersion.VERSION_11) ? '7.4.0' : '7.1.0')
    }
}

plugins {
	id "me.modmuss50.remotesign" version "0.4.0"
}

import com.github.jengelman.gradle.plugins.shadow.tasks.ShadowJar

// Apply plugin
apply plugin: 'java'
apply plugin: 'com.github.hierynomus.license'
apply plugin: 'maven-publish'
apply plugin: 'eclipse'
apply plugin: 'idea'
apply plugin: 'com.github.johnrengelman.shadow'
apply plugin: 'potemkin-modules'

// Default tasks
defaultTasks 'licenseFormat', 'build'

// Basic project information
group = 'com.cleanroommc'
archivesBaseName = 'sponge-mixin'
version = buildVersion + "+mixin." + upstreamMixinVersion


def ENV = System.getenv()
if (!ENV.CI) {
    version = version + "-local"
}

// Extended project information
ext.projectName = 'Mixin'
ext.inceptionYear = '2014'
ext.packaging = 'jar'

// Define variables
ext.asmVersion = project.hasProperty("asmVersion") ? asmVersion : '9.0'
ext.legacyForgeAsmVersion = project.hasProperty("legacyForgeAsmVersion") ? asmVersion : '5.0.3'

// Minimum version of Java required
sourceCompatibility = "1.7"
targetCompatibility = "1.7"

java {
    modularity.inferModulePath = false
}

// Project repositories
repositories {
    mavenCentral()
    maven {
        name = 'minecraft'
        url = 'https://libraries.minecraft.net/'
    }
    maven {
        name = 'Fabric'
        url = 'https://maven.fabricmc.net/'
    }
    maven {
        // For modlauncher
        name = 'forge'
        url = 'https://files.minecraftforge.net/maven'
    }
    maven {
        //Bouncepad
        name = 'Cleanroom Maven'
        url = 'https://maven.cleanroommc.com/'
    }
    maven {
        //Bouncepad
        name = 'Outlands Maven'
        url = 'https://maven.outlands.top/releases'
    }
}

configurations {
    stagingJar
    
    exampleImplementation       .extendsFrom implementation
    fernflowerImplementation    .extendsFrom implementation
    launchwrapperImplementation .extendsFrom implementation
    bouncepadImplementation     .extendsFrom implementation
    agentImplementation         .extendsFrom implementation

    proguard {
        extendsFrom fernflowerImplementation
        extendsFrom bouncepadImplementation
        extendsFrom compileClasspath
    }
}

sourceSets {
    legacy {
        ext.languageVersion = 8
        ext.compatibility = '1.8'
    }
    main {
        compileClasspath += legacy.output
        ext.languageVersion = 8
        ext.compatibility = '1.8'
    }
    ap {
        compileClasspath += main.output
        ext.languageVersion = 8
        ext.compatibility = '1.8'
    }
    fernflower {
        compileClasspath += main.output
        ext.languageVersion = 8
        ext.compatibility = '1.8'
        ext.modularityExcluded = true
    }
    agent {
        compileClasspath += main.output
        ext.languageVersion = 8
        ext.compatibility = '1.8'
    }
    bridge {
        compileClasspath += main.output
        ext.languageVersion = 8
        ext.compatibility = '1.8'
        ext.modularityExcluded = true
    }
    example {
        compileClasspath += main.output
        compileClasspath += ap.output
        ext.modularityExcluded = true
    }
    test {
        ext.modularityExcluded = true
    }
    /*launchwrapper {
        compileClasspath += main.output
        ext.languageVersion = 8
        ext.compatibility = '1.8'
    }*/
    bouncepad {
        compileClasspath += main.output
        ext.languageVersion = 21
        ext.compatibility = '21'
    }
<<<<<<< HEAD

=======
    modularityDummy {}
>>>>>>> 2f35debf
}

// Because Mixin aims to support a variety of environments, we have to be able to run with older versions of GSON and Guava that lack official module
// names. This means the same library may appear with multiple module names. We want to be able to link our module with either of these two at
// runtime, without having to have two versions of the library on our compile-time module path. To do this, we generate empty "potemkin" jars with
// *only* a module descriptor for the module we want to be able to compile against.
potemkinModules {
    module 'com.google.gson'
    module 'com.google.common'
}

// Project dependencies
dependencies {
    def guava = 'com.google.guava:guava:21.0' // from mc1.12 onwards
    def gson = 'com.google.code.gson:gson:2.2.4'

    stagingJar guava
    stagingJar gson

    implementation guava
    implementation 'com.google.code.gson:gson:2.2.4'
    if (Float.parseFloat(asmVersion) < 6) {
        implementation "org.ow2.asm:asm-debug-all:$asmVersion"
    }
    implementation "org.ow2.asm:asm-tree:$asmVersion"
    implementation "org.ow2.asm:asm-commons:$asmVersion"
    implementation "org.ow2.asm:asm-util:$asmVersion"

    // Annotation Processor
    apImplementation "org.ow2.asm:asm-tree:$asmVersion"
    apImplementation guava
    apImplementation gson

    // Fernflower decompiler
    fernflowerImplementation 'org.jetbrains:intellij-fernflower:1.0.0.9'

    // LegacyLauncher service
    launchwrapperImplementation ('net.minecraft:launchwrapper:1.11') {
        exclude module: 'lwjgl'
        exclude module: 'asm-debug-all'
        exclude module: 'jopt-simple'
    }

    bouncepadImplementation ('org.apache.logging.log4j:log4j-core:2.23.0')
    bouncepadImplementation ('org.ow2.asm:asm-tree:$asmVersion')
    bouncepadImplementation ('top.outlands:foundation:0.11.1') {
        exclude module: 'lwjgl'
        exclude module: 'asm-debug-all'
        exclude module: 'jopt-simple'
    }


    // asm bridge
    bridgeImplementation 'org.apache.logging.log4j:log4j-core:2.0-beta9'
    bridgeImplementation "org.ow2.asm:asm-commons:$legacyForgeAsmVersion"
    
    legacyImplementation "org.ow2.asm:asm-tree:$asmVersion"

}

javadoc {
    exclude '**/throwables'
    classpath += sourceSets.legacy.output
    source sourceSets.ap.allJava
    options.encoding = 'UTF-8'
    exclude {
        it.relativePath.file && it.relativePath.pathString =~ 'tools' && !(it.name =~ /SuppressedBy|package-info/) }
    options {
        docTitle 'Welcome to the Mixin Javadoc'
        overview 'docs/javadoc/overview.html'
        stylesheetFile file('docs/javadoc/mixin.css')
        addBooleanOption '-allow-script-in-comments', true
    }
    doLast {
        copy {
            from 'docs/javadoc/resources'
            into outputDirectory
        }
    }
}

eclipse {
    classpath {
        containers 'org.eclipse.buildship.core.gradleclasspathcontainer'
        file.whenMerged {
            // Can't include old modlauncher because it causes issues with modules
            entries.removeAll { it.kind == 'lib' && it.path =~ ~/log4j.*beta9/ }
            
            // Mark everything else as a module
            entries.findAll { it.kind == "con" && it.path =~ /gradleclasspathcontainer$/ }.each {
                it.entryAttributes['module'] = 'true'
            }
        }
    }
    
    project {
        resourceFilter {
            appliesTo = 'FOLDERS'
            type = 'EXCLUDE_ALL'
            matcher {
                id = 'org.eclipse.ui.ide.multiFilter'
                arguments = '1.0-name-matches-false-false-buildSrc'
            }
        }
    }

    // Build service task outputs for test projects
    autoBuildTasks compileBouncepadJava
}

// Filter, process, and include resources
processResources {
    // Include in final JAR
   from 'LICENSE.txt'
}

// License header formatting
license {
    ext {
        name = "Mixin"
        organization = "SpongePowered"
        url = "https://www.spongepowered.org"
    }
    include '**/*.java'
    header file("HEADER.txt")
    sourceSets = project.sourceSets
    ignoreFailures false
    strictCheck true
    mapping {
        java = 'SLASHSTAR_STYLE'
    }
}


// Source compiler configuration
tasks.withType(JavaCompile) {
    options.compilerArgs += ['-Xlint:all', '-Xlint:-path', '-proc:none']
    options.deprecation = true
    options.encoding = 'utf8'
}

def modularityInputs = objects.fileCollection()

project.sourceSets.each { set -> {
    if (set.ext.has("languageVersion")) {
        project.tasks[set.compileJavaTaskName].javaCompiler = javaToolchains.compilerFor {
            languageVersion = JavaLanguageVersion.of(set.ext.languageVersion)
        }
    } 
    if (set.ext.has("compatibility")) {
        project.tasks[set.compileJavaTaskName].sourceCompatibility = set.ext.compatibility
        project.tasks[set.compileJavaTaskName].targetCompatibility = set.ext.compatibility
    }

}}


if (JavaVersion.current().isJava8Compatible()) {
    tasks.withType(Javadoc) {
        // disable the crazy super-strict doclint tool in Java 8
        options.addStringOption('Xdoclint:syntax', '-quiet')
    }
}

task stagingJar(type: ShadowJar) {
    sourceSets.findAll { !(it.name =~ /example|test|modularityDummy/) }.each {
        from it.output
    }
    configurations = [project.configurations.stagingJar]
    
    // JAR manifest configuration
    manifest.attributes(
        "Built-By": System.properties['user.name'],
        "Created-By": System.properties['java.vm.version'] + " (" + System.properties['java.vm.vendor'] + ")",
        "Implementation-Title": name,
        "Implementation-Version": project.version,
        "Implementation-Vendor": url,
        // for hotswap agent
        "Premain-Class": "org.spongepowered.tools.agent.MixinAgent",
        "Agent-Class": "org.spongepowered.tools.agent.MixinAgent",
        "Can-Redefine-Classes": true,
        "Can-Retransform-Classes": true
    )
    
    mergeServiceFiles()
    relocate 'com.google', 'org.spongepowered.include.com.google'
    archiveClassifier = "staging"
}

File proguardFile = file("build/libs/sponge-mixin-${version}.jar")

task stagingProguardJar(type: proguard.gradle.ProGuardTask, dependsOn: stagingJar) {
    doFirst {
        configurations.proguard.resolve().forEach {
            libraryjars it
        }
    }

    outputs.upToDateWhen { false }

    libraryjars JavaVersion.current().java9Compatible ? "${System.getProperty('java.home')}/jmods" : "${System.getProperty('java.home')}/lib/rt.jar"

    injars stagingJar.archiveFile
    outjars proguardFile
    configuration file("proguard.conf")
}
build.dependsOn stagingProguardJar

// Clear artifacts because jar will be there by default and we want to use staging jar instead
configurations.archives.artifacts.clear()

// generate shadow jar so we can use the AP standalone
shadowJar  {
    from sourceSets.ap.output
    archiveClassifier = 'processor'
}
build.dependsOn(shadowJar)

// Run this task instead of build to generate a timestamped shadow jar (for dev)
task timestamp(type: Jar, dependsOn: build) {
    if (gradle.startParameter.taskNames.contains(name)) {
        shadowJar.archiveClassifier = new Date().format('yyyyMMddHHmmss')
    }
}

task sourceJar(type: Jar) {
    sourceSets.findAll { it.name != 'modularity' }.each {
        from it.java
        from it.resources
    }
    archiveClassifier = "sources"
    duplicatesStrategy = DuplicatesStrategy.EXCLUDE
}

task javadocJar(type: Jar, dependsOn: javadoc) {
	from javadoc.destinationDir
    archiveClassifier = "javadoc"
}

artifacts {
    archives stagingJar
    archives sourceJar
    archives javadocJar
    archives shadowJar
}

ext.excludePomDeps = [
    'fernflower',
    'jarjar',
    'hamcrest-library',
    'junit',
    'mockito-core',
    'mixin-asm-debug-all',
    'log4j-core'
]

publishing {
    publications {
        developer(MavenPublication) { publication ->
            groupId project.group
            artifactId project.archivesBaseName
            version project.version

            artifact sourceJar
            artifact javadocJar
            artifact(proguardFile) {
                builtBy stagingProguardJar
                classifier = null
            }

            // https://issues.gradle.org/browse/GRADLE-2966
            pom.withXml {
                def dependenciesNode = asNode().appendNode('dependencies')

                configurations.runtimeClasspath.allDependencies.each {
                    if (it.group != null && it.name != null && !excludePomDeps.contains(it.name)) {
                        def dependencyNode = dependenciesNode.appendNode('dependency')
                        dependencyNode.appendNode('groupId', it.group)
                        dependencyNode.appendNode('artifactId', it.name)
                        dependencyNode.appendNode('version', it.version)

                        if (it.excludeRules.size() > 0) {
                            def exclusionsNode = dependencyNode.appendNode('exclusions')
                            it.excludeRules.each { rule ->
                                def exclusionNode = exclusionsNode.appendNode('exclusion')
                                exclusionNode.appendNode('groupId', rule.group)
                                exclusionNode.appendNode('artifactId', rule.module)
                            }
                        }
                    }
                }
            }

			pom {
				name = "Fabric Mixin"
				description = 'Fabric Mixin is a trait/mixin and bytecode weaving framework for Java using ASM.'
				url = 'https://github.com/FabricMC/Mixin'

				scm {
					connection = "scm:git:https://github.com/FabricMC/Mixin.git"
					developerConnection = "scm:git:git@github.com:FabricMC/Mixin.git"
					url = "https://github.com/FabricMC/Mixin"
				}

				issueManagement {
					system = "GitHub"
					url = "https://github.com/FabricMC/Mixin/issues"
				}

				licenses {
					license {
						name = 'The MIT License'
						url = 'https://raw.githubusercontent.com/FabricMC/Mixin/main/LICENSE.txt'
					}
				}

				developers {
					// Et. al. that arent in the fabric org on maven central

					developer {
						id = "modmuss50"
						name = "modmuss50"
						email = "modmuss50@fabricmc.net"
					}

					developer {
						id = "sfPlayer"
						name = "Player"
						email = "player@fabricmc.net"
					}
				}
			}
        }
    }

    repositories {
        if (ENV.MAVEN_URL) {
            maven {
                url ENV.MAVEN_URL
                credentials {
                    username ENV.MAVEN_USERNAME
                    password ENV.MAVEN_PASSWORD
                }
            }
        }

		if (ENV.MAVEN_CENTRAL_URL) {
			repositories.maven {
				name "central"
				url ENV.MAVEN_CENTRAL_URL
				credentials {
					username ENV.MAVEN_CENTRAL_USERNAME
					password ENV.MAVEN_CENTRAL_PASSWORD
				}
			}
		}
    }
}

remoteSign {
	requestUrl = ENV.SIGNING_SERVER
	pgpAuthKey = ENV.SIGNING_PGP_KEY
	useDummyForTesting = ENV.SIGNING_SERVER == null
	sign publishing.publications.developer
}

// A task to ensure that the version being released has not already been released.
task checkVersion {
    doFirst {
        def xml = new URL("https://maven.fabricmc.net/net/fabricmc/sponge-mixin/maven-metadata.xml").text
        def metadata = new XmlSlurper().parseText(xml)
        def versions = metadata.versioning.versions.version*.text();
        if (versions.contains(version)) {
            throw new RuntimeException("${version} has already been released!")
        }
    }
}

publish.mustRunAfter checkVersion<|MERGE_RESOLUTION|>--- conflicted
+++ resolved
@@ -9,10 +9,6 @@
         classpath 'com.github.johnrengelman:shadow:8.1.1'
         classpath 'com.guardsquare:proguard-gradle:' + (JavaVersion.current().isCompatibleWith(JavaVersion.VERSION_11) ? '7.4.0' : '7.1.0')
     }
-}
-
-plugins {
-	id "me.modmuss50.remotesign" version "0.4.0"
 }
 
 import com.github.jengelman.gradle.plugins.shadow.tasks.ShadowJar
@@ -50,8 +46,8 @@
 ext.legacyForgeAsmVersion = project.hasProperty("legacyForgeAsmVersion") ? asmVersion : '5.0.3'
 
 // Minimum version of Java required
-sourceCompatibility = "1.7"
-targetCompatibility = "1.7"
+sourceCompatibility = "1.8"
+targetCompatibility = "1.8"
 
 java {
     modularity.inferModulePath = false
@@ -151,11 +147,7 @@
         ext.languageVersion = 21
         ext.compatibility = '21'
     }
-<<<<<<< HEAD
-
-=======
-    modularityDummy {}
->>>>>>> 2f35debf
+
 }
 
 // Because Mixin aims to support a variety of environments, we have to be able to run with older versions of GSON and Guava that lack official module
@@ -321,7 +313,7 @@
 }
 
 task stagingJar(type: ShadowJar) {
-    sourceSets.findAll { !(it.name =~ /example|test|modularityDummy/) }.each {
+    sourceSets.findAll { !(it.name =~ /example|test/) }.each {
         from it.output
     }
     configurations = [project.configurations.stagingJar]
@@ -448,46 +440,6 @@
                     }
                 }
             }
-
-			pom {
-				name = "Fabric Mixin"
-				description = 'Fabric Mixin is a trait/mixin and bytecode weaving framework for Java using ASM.'
-				url = 'https://github.com/FabricMC/Mixin'
-
-				scm {
-					connection = "scm:git:https://github.com/FabricMC/Mixin.git"
-					developerConnection = "scm:git:git@github.com:FabricMC/Mixin.git"
-					url = "https://github.com/FabricMC/Mixin"
-				}
-
-				issueManagement {
-					system = "GitHub"
-					url = "https://github.com/FabricMC/Mixin/issues"
-				}
-
-				licenses {
-					license {
-						name = 'The MIT License'
-						url = 'https://raw.githubusercontent.com/FabricMC/Mixin/main/LICENSE.txt'
-					}
-				}
-
-				developers {
-					// Et. al. that arent in the fabric org on maven central
-
-					developer {
-						id = "modmuss50"
-						name = "modmuss50"
-						email = "modmuss50@fabricmc.net"
-					}
-
-					developer {
-						id = "sfPlayer"
-						name = "Player"
-						email = "player@fabricmc.net"
-					}
-				}
-			}
         }
     }
 
@@ -501,25 +453,7 @@
                 }
             }
         }
-
-		if (ENV.MAVEN_CENTRAL_URL) {
-			repositories.maven {
-				name "central"
-				url ENV.MAVEN_CENTRAL_URL
-				credentials {
-					username ENV.MAVEN_CENTRAL_USERNAME
-					password ENV.MAVEN_CENTRAL_PASSWORD
-				}
-			}
-		}
-    }
-}
-
-remoteSign {
-	requestUrl = ENV.SIGNING_SERVER
-	pgpAuthKey = ENV.SIGNING_PGP_KEY
-	useDummyForTesting = ENV.SIGNING_SERVER == null
-	sign publishing.publications.developer
+    }
 }
 
 // A task to ensure that the version being released has not already been released.

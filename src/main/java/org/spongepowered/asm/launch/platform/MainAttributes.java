/*
 * This file is part of Mixin, licensed under the MIT License (MIT).
 *
 * Copyright (c) SpongePowered <https://www.spongepowered.org>
 * Copyright (c) contributors
 *
 * Permission is hereby granted, free of charge, to any person obtaining a copy
 * of this software and associated documentation files (the "Software"), to deal
 * in the Software without restriction, including without limitation the rights
 * to use, copy, modify, merge, publish, distribute, sublicense, and/or sell
 * copies of the Software, and to permit persons to whom the Software is
 * furnished to do so, subject to the following conditions:
 *
 * The above copyright notice and this permission notice shall be included in
 * all copies or substantial portions of the Software.
 *
 * THE SOFTWARE IS PROVIDED "AS IS", WITHOUT WARRANTY OF ANY KIND, EXPRESS OR
 * IMPLIED, INCLUDING BUT NOT LIMITED TO THE WARRANTIES OF MERCHANTABILITY,
 * FITNESS FOR A PARTICULAR PURPOSE AND NONINFRINGEMENT. IN NO EVENT SHALL THE
 * AUTHORS OR COPYRIGHT HOLDERS BE LIABLE FOR ANY CLAIM, DAMAGES OR OTHER
 * LIABILITY, WHETHER IN AN ACTION OF CONTRACT, TORT OR OTHERWISE, ARISING FROM,
 * OUT OF OR IN CONNECTION WITH THE SOFTWARE OR THE USE OR OTHER DEALINGS IN
 * THE SOFTWARE.
 */
package org.spongepowered.asm.launch.platform;

import java.io.BufferedInputStream;
import java.io.File;
import java.io.IOException;
import java.io.InputStream;
import java.net.URI;
import java.nio.file.FileSystemNotFoundException;
import java.nio.file.InvalidPathException;
import java.nio.file.Path;
import java.nio.file.Paths;
import java.util.HashMap;
import java.util.Map;
import java.util.jar.Attributes;
import java.util.jar.Attributes.Name;
import java.util.jar.JarFile;
import java.util.jar.Manifest;

import org.spongepowered.asm.util.Files;
import org.spongepowered.asm.util.JavaVersion;

import com.google.common.io.ByteSource;

/**
 * "Main" attribute cache for a URI container, mainly to avoid constantly
 * opening jar files just to read odd values out of the manifest.
 */
public final class MainAttributes {
    
    private static final Map<URI, MainAttributes> instances = new HashMap<URI, MainAttributes>();
    
    /**
     * Manifest from jar
     */
    protected final Attributes attributes;
    
    private MainAttributes() {
        this.attributes = new Attributes();
    }

    private MainAttributes(URI codeSource) {
        this.attributes = MainAttributes.getAttributes(codeSource);
    }

    /**
     * Retrieve the value of attribute with the specified name, or null if not
     * present
     * 
     * @param name attribute name
     * @return attribute value or null if not present
     */
    public final String get(String name) {
        if (this.attributes != null) {
            return this.attributes.getValue(name);
        }
        return null;
    }
    
    /**
     * Retrieve the value of attribute with the specified name, or null if not
     * present
     * 
     * @param name attribute name
     * @return attribute value or null if not present
     */
    public final String get(Name name) {
        if (this.attributes != null) {
            return this.attributes.getValue(name);
        }
        return null;
    }
    
    private static Attributes getAttributes(URI codeSource) {
        if (codeSource == null) {
            return null;
        }
        
        if ("file".equals(codeSource.getScheme())) {
<<<<<<< HEAD
            File file = Paths.get(codeSource).toFile();
=======
            File file = Files.toFile(codeSource);
>>>>>>> 155314e6
            
            if (file.isFile()) {
                Attributes attributes = MainAttributes.getJarAttributes(file);
                if (attributes != null) {
                    return attributes;
                }
            } else if (file.isDirectory()) {
                Attributes attributes = MainAttributes.getDirAttributes(file);
                if (attributes != null) {
                    return attributes;
                }
            }
        } else if (JavaVersion.current() >= JavaVersion.JAVA_7) {
            // Can try getting the resource using nio if we are on Java 7 or later
            Attributes attributes = MainAttributes.getNioAttributes(codeSource);
            if (attributes != null) {
                return attributes;
            }
        }
        
        return new Attributes();
    }

    private static Attributes getJarAttributes(File jar) {
        JarFile jarFile = null;
        try {
            jarFile = new JarFile(jar);
            Manifest manifest = jarFile.getManifest();
            if (manifest != null) {
                return manifest.getMainAttributes();
            }
        } catch (IOException ex) {
            // be quiet checkstyle
        } finally {
            try {
                if (jarFile != null) {
                    jarFile.close();
                }
            } catch (IOException e) {
                // ignore
            }
        }
        return null;
    }
    
    private static Attributes getDirAttributes(File dir) {
        File manifestFile = new File(dir, JarFile.MANIFEST_NAME);
        if (manifestFile.isFile()) {
            ByteSource source = com.google.common.io.Files.asByteSource(manifestFile);
            InputStream inputStream = null;
            try {
                inputStream = source.openBufferedStream();
                Manifest manifest = new Manifest(inputStream);
                return manifest.getMainAttributes();
            } catch (IOException ex) {
                // be quiet checkstyle
            } finally {
                try {
                    if (inputStream != null) {
                        inputStream.close();
                    }
                } catch (IOException e) {
                    // ignore
                }
            }
        }
        
        return null;
    }
    
    private static Attributes getNioAttributes(URI uri) {
        try {
            Path manifestPath = Paths.get(uri).resolve(JarFile.MANIFEST_NAME);
            BufferedInputStream inputStream = null;
            try {
                inputStream = new BufferedInputStream(java.nio.file.Files.newInputStream(manifestPath));
                Manifest manifest = new Manifest(inputStream);
                return manifest.getMainAttributes();
            } catch (IOException ex) {
                // be quiet checkstyle
            } finally {
                try {
                    if (inputStream != null) {
                        inputStream.close();
                    }
                } catch (IOException e) {
                    // ignore
                }
            }
        } catch (FileSystemNotFoundException ex) {
            // No FS available?
            ex.printStackTrace();
        } catch (InvalidPathException ex) {
            ex.printStackTrace();
        }
        
        return null;
    }

    /**
     * Create a MainAttributes instance for the supplied jar file
     * 
     * @param jar jar file
     * @return MainAttributes instance
     */
    public static MainAttributes of(File jar) {
        return MainAttributes.of(jar.toURI());
    }

    /**
     * Create a MainAttributes instance for the supplied jar file
     * 
     * @param uri jar file location
     * @return MainAttributes instance
     */
    public static MainAttributes of(URI uri) {
        MainAttributes attributes = MainAttributes.instances.get(uri);
        if (attributes == null) {
            attributes = new MainAttributes(uri);
            MainAttributes.instances.put(uri, attributes);
        }
        return attributes;
    }
}<|MERGE_RESOLUTION|>--- conflicted
+++ resolved
@@ -100,11 +100,7 @@
         }
         
         if ("file".equals(codeSource.getScheme())) {
-<<<<<<< HEAD
-            File file = Paths.get(codeSource).toFile();
-=======
             File file = Files.toFile(codeSource);
->>>>>>> 155314e6
             
             if (file.isFile()) {
                 Attributes attributes = MainAttributes.getJarAttributes(file);

/*
 * This file is part of Mixin, licensed under the MIT License (MIT).
 *
 * Copyright (c) SpongePowered <https://www.spongepowered.org>
 * Copyright (c) contributors
 *
 * Permission is hereby granted, free of charge, to any person obtaining a copy
 * of this software and associated documentation files (the "Software"), to deal
 * in the Software without restriction, including without limitation the rights
 * to use, copy, modify, merge, publish, distribute, sublicense, and/or sell
 * copies of the Software, and to permit persons to whom the Software is
 * furnished to do so, subject to the following conditions:
 *
 * The above copyright notice and this permission notice shall be included in
 * all copies or substantial portions of the Software.
 *
 * THE SOFTWARE IS PROVIDED "AS IS", WITHOUT WARRANTY OF ANY KIND, EXPRESS OR
 * IMPLIED, INCLUDING BUT NOT LIMITED TO THE WARRANTIES OF MERCHANTABILITY,
 * FITNESS FOR A PARTICULAR PURPOSE AND NONINFRINGEMENT. IN NO EVENT SHALL THE
 * AUTHORS OR COPYRIGHT HOLDERS BE LIABLE FOR ANY CLAIM, DAMAGES OR OTHER
 * LIABILITY, WHETHER IN AN ACTION OF CONTRACT, TORT OR OTHERWISE, ARISING FROM,
 * OUT OF OR IN CONNECTION WITH THE SOFTWARE OR THE USE OR OTHER DEALINGS IN
 * THE SOFTWARE.
 */
package org.spongepowered.asm.util;

import java.util.ArrayList;
import java.util.Collections;
import java.util.HashMap;
import java.util.Iterator;
import java.util.List;
import java.util.Map;

import org.objectweb.asm.Opcodes;
import org.objectweb.asm.Type;
import org.objectweb.asm.tree.AbstractInsnNode;
import org.objectweb.asm.tree.ClassNode;
import org.objectweb.asm.tree.FrameNode;
import org.objectweb.asm.tree.InsnList;
import org.objectweb.asm.tree.LabelNode;
import org.objectweb.asm.tree.LineNumberNode;
import org.objectweb.asm.tree.LocalVariableNode;
import org.objectweb.asm.tree.MethodNode;
import org.objectweb.asm.tree.VarInsnNode;
import org.objectweb.asm.tree.analysis.Analyzer;
import org.objectweb.asm.tree.analysis.AnalyzerException;
import org.objectweb.asm.tree.analysis.BasicValue;
import org.objectweb.asm.tree.analysis.Frame;
import org.spongepowered.asm.mixin.transformer.ClassInfo;
import org.spongepowered.asm.mixin.transformer.ClassInfo.FrameData;
import org.spongepowered.asm.mixin.transformer.ClassInfo.Method;
import org.spongepowered.asm.util.asm.ASM;
import org.spongepowered.asm.util.asm.MixinVerifier;
import org.spongepowered.asm.util.throwables.LVTGeneratorError;

/**
 * Utility methods for working with local variables using ASM
 */
public final class Locals {

    /**
     * A local variable entry added by mixin itself, eg. by an injector
     */
    public static class SyntheticLocalVariableNode extends LocalVariableNode {

        public SyntheticLocalVariableNode(String name, String descriptor, String signature, LabelNode start, LabelNode end, int index) {
            super(name, descriptor, signature, start, end, index);
        }
    
    }

    /**
     * A local variable entry which is "dead" (has been removed from the known
     * frame) but is being retained in the computed frame as a ghost so that we
     * can decide whether we want to include it in the final frame or not.
     * 
     * <p>Zombie nodes are currently only persisted for 1 instruction, so in the
     * cases where there is a frame node followed directly by the candidate insn
     * the zombies will be returned as valid results, but otherwise culled.</p> 
     */
    static class ZombieLocalVariableNode extends LocalVariableNode {
        
        static final char CHOP = 'C';
        static final char TRIM = 'X';
        
        /**
         * Progenitor of this zombie, to allow "resurrection" (am I stretching
         * this metaphor too far?)
         */
        final LocalVariableNode ancestor;
        
        final char type;

        /**
         * Number of instructions the zombie has "lived" for, incremented by the
         * state machine loop 
         */
        int lifetime;
        
        /**
         * Number of frames which have elapsed for this zombie, incremented by
         * the state machine loop when a frame node is encountered
         */
        int frames;
        
        ZombieLocalVariableNode(LocalVariableNode ancestor, char type) {
            super(ancestor.name, ancestor.desc, ancestor.signature, ancestor.start, ancestor.end, ancestor.index);
            this.ancestor = ancestor;
            this.type = type;
        }
        
        boolean checkResurrect(Settings settings) {
            int insnThreshold = this.type == ZombieLocalVariableNode.CHOP ? settings.choppedInsnThreshold : settings.trimmedInsnThreshold;
            if (insnThreshold > -1 && this.lifetime > insnThreshold) {
                return false;
            }
            int frameThreshold = this.type == ZombieLocalVariableNode.CHOP ? settings.choppedFrameThreshold : settings.trimmedFrameThreshold;
            return frameThreshold == -1 || this.frames <= frameThreshold;
        }
        
        static ZombieLocalVariableNode of(LocalVariableNode ancestor, char type) {
            if (ancestor instanceof ZombieLocalVariableNode) {
                return (ZombieLocalVariableNode)ancestor;
            }
            return ancestor != null ? new ZombieLocalVariableNode(ancestor, type) : null;
        }
        
        @Override
        public String toString() {
            return String.format("Z(%s,%-2d)", this.type, this.lifetime);
        }
        
    }
    
    /**
     * Settings for <tt>getLocalsAt</tt> containing the tunable options for the
     * algorithm. This exists for two purposes: Firstly, wrapping tunables up in
     * a single object for convenience, but secondly providing some level of
     * forward compatibility for platforms that which to provide <em>backward
     * </em> compatibility to their own consumers. The {@link #flagsCustom}
     * field is* provided as a way of encoding arbitrary options that downstream
     * projects may wish to use to tune their own implementations. The {@link
     * #flags} field is reserved for mixin internal flags to be added at a later
     * date.
     */
    public static class Settings {
        
        /**
         * When an incoming frame contains TOP entries, these are nearly always
         * bogus. If we previously knew the local in that slot, resurrect it.
         * Only resurrects TRIM zombies.
         */
        public static int RESURRECT_FOR_BOGUS_TOP = 0x01;
        
        /**
         * When a LOAD grows the frame, resurrect any zombies in the exposed
         * portion of the frame, based on the thresholds configured.
         */
        public static int RESURRECT_EXPOSED_ON_LOAD = 0x02;
        
        /**
         * When a STORE grows the frame, resurrect any zombies in the exposed
         * portion of the frame, based on the thresholds configured.
         */
        public static int RESURRECT_EXPOSED_ON_STORE = 0x04;

        /**
         * Default flags
         */
        public static int DEFAULT_FLAGS = Settings.RESURRECT_FOR_BOGUS_TOP | Settings.RESURRECT_EXPOSED_ON_LOAD | Settings.RESURRECT_EXPOSED_ON_STORE;
        
        /**
         * Default settings. CHOP zombies can be resurrected for 1 frame, TRIM
         * zombies can be resurrected forever
         */
        public static Settings DEFAULT = new Settings(Settings.DEFAULT_FLAGS, 0, -1, 1, -1, -1);
        
        /**
         * Reserved flags for Mixin 
         */
        final int flags;
        
        /**
         * Platform-specific flags
         */
        final int flagsCustom;
        
        /**
         * Number of instructions that a CHOPped local is eligible for
         * resurrection, -1 to ignore, 0 for none
         */
        final int choppedInsnThreshold;
        
        /**
         * Number of frames that a CHOPped local is eligible for resurrection,
         * -1 to ignore, 0 for none
         */
        final int choppedFrameThreshold;
        
        /**
         * Number of instructions that a TRIMmed local is eligible for
         * resurrection, -1 to ignore, 0 for none
         */
        final int trimmedInsnThreshold;

        /**
         * Number of frames that a TRIMmed local is eligible for resurrection,
         * -1 to ignore, 0 for none
         */
        final int trimmedFrameThreshold;

        /**
         * @param flags Mixin flags
         * @param flagsCustom Platform-specific flags
         * @param insnThreshold Number of instructions that a local (regardless
         *      of death reason) is eligible for resurrection, -1 to ignore,
     *          0 for none
         * @param frameThreshold Number of frames that a local (regardless of
         *      death reason) is eligible for resurrection,-1 to ignore, 0 for
         *      none
         */
        public Settings(int flags, int flagsCustom, int insnThreshold, int frameThreshold) {
            this(flags, flagsCustom, insnThreshold, frameThreshold, insnThreshold, frameThreshold);
        }
        
        /**
         * @param flags Mixin flags
         * @param flagsCustom Platform-specific flags
         * @param choppedInsnThreshold Number of instructions that a CHOPped
         *      local is eligible for resurrection, -1 to ignore, 0 for none
         * @param choppedFrameThreshold Number of frames that a CHOPped local is
         *      eligible for resurrection,-1 to ignore, 0 for none
         * @param trimmedInsnThreshold Number of instructions that a TRIMmed#
         *      local is eligible for resurrection, -1 to ignore, 0 for none
         * @param trimmedFrameThreshold Number of frames that a TRIMmed local is
         *      eligible for resurrection, -1 to ignore, 0 for none
         */
        public Settings(int flags, int flagsCustom, int choppedInsnThreshold, int choppedFrameThreshold, int trimmedInsnThreshold,
                int trimmedFrameThreshold) {
            this.flags = flags;
            this.flagsCustom = flagsCustom;
            this.choppedInsnThreshold = choppedInsnThreshold;
            this.choppedFrameThreshold = choppedFrameThreshold;
            this.trimmedInsnThreshold = trimmedInsnThreshold;
            this.trimmedFrameThreshold = trimmedFrameThreshold;
        }
        
        boolean hasFlags(int flags) {
            return (this.flags & flags) == flags;
        }
        
        boolean hasCustomFlags(int flagsCustom) {
            return (this.flagsCustom & flagsCustom) == flagsCustom;
        }
        
    }

    /**
     * Frame type names just for the purposes of debug printing
     */
    private static final String[] FRAME_TYPES = { "TOP", "INTEGER", "FLOAT", "DOUBLE", "LONG", "NULL", "UNINITIALIZED_THIS" };
    
    /**
     * Cached local variable lists, to avoid having to recalculate them
     * (expensive) if multiple injectors are working with the same method
     */
    private static final Map<String, List<LocalVariableNode>> calculatedLocalVariables = new HashMap<String, List<LocalVariableNode>>();
    
    private Locals() {
        // utility class
    }

    /**
     * Injects appropriate LOAD opcodes into the supplied InsnList for each
     * entry in the supplied locals array starting at pos
     * 
     * @param locals Local types (can contain nulls for uninitialised, TOP, or
     *      RETURN values in locals)
     * @param insns Instruction List to inject into
     * @param pos Start position
     * @param limit maximum number of locals to consume
     */
    public static void loadLocals(Type[] locals, InsnList insns, int pos, int limit) {
        for (; pos < locals.length && limit > 0; pos++) {
            if (locals[pos] != null) {
                insns.add(new VarInsnNode(locals[pos].getOpcode(Opcodes.ILOAD), pos));
                limit--;
            }
        }
    }

    /**
     * <p>Attempts to identify available locals at an arbitrary point in the
     * bytecode specified by node.</p>
     * 
     * <p>This method builds an approximate view of the locals available at an
     * arbitrary point in the bytecode by examining the following features in
     * the bytecode:</p> 
     * <ul>
     *   <li>Any available stack map frames</li>
     *   <li>STORE opcodes</li>
     *   <li>The local variable table</li>
     * </ul>
     * 
     * <p>Inference proceeds by walking the bytecode from the start of the
     * method looking for stack frames and STORE opcodes. When either of these
     * is encountered, an attempt is made to cross-reference the values in the
     * stack map or STORE opcode with the value in the local variable table
     * which covers the code range. Stack map frames overwrite the entire
     * simulated local variable table with their own value types, STORE opcodes
     * overwrite only the local slot to which they pertain. Values in the
     * simulated locals array are spaced according to their size (unlike the
     * representation in FrameNode) and this TOP, NULL and UNINTITIALIZED_THIS
     * opcodes will be represented as null values in the simulated frame.</p>
     * 
     * <p>This code does not currently simulate the prescribed JVM behaviour
     * where overwriting the second slot of a DOUBLE or LONG actually
     * invalidates the DOUBLE or LONG stored in the previous location, so we
     * have to hope (for now) that this behaviour isn't emitted by the compiler
     * or any upstream transformers. I may have to re-think this strategy if
     * this situation is encountered in the wild.</p>
     * 
     * @param classNode ClassNode containing the method, used to initialise the
     *      implicit "this" reference in simple methods with no stack frames
     * @param method MethodNode to explore
     * @param node Node indicating the position at which to determine the locals
     *      state. The locals will be enumerated UP TO the specified node, so
     *      bear in mind that if the specified node is itself a STORE opcode,
     *      then we will be looking at the state of the locals PRIOR to its
     *      invocation
     * @param fabricCompatibility Fabric compatibility level
     * @return A sparse array containing a view (hopefully) of the locals at the
     *      specified location
     */
<<<<<<< HEAD
    public static LocalVariableNode[] getLocalsAt(ClassNode classNode, MethodNode method, AbstractInsnNode node) {
        return Locals.getLocalsAt(classNode, method, node, Settings.DEFAULT);
=======
    public static LocalVariableNode[] getLocalsAt(ClassNode classNode, MethodNode method, AbstractInsnNode node, int fabricCompatibility) {
        if (fabricCompatibility >= org.spongepowered.asm.mixin.FabricUtil.COMPATIBILITY_0_10_0) {
            return Locals.getLocalsAt(classNode, method, node, Settings.DEFAULT);
        } else {
            return getLocalsAt092(classNode, method, node);
        }
>>>>>>> 9aca17d5
    }
    
    /**
     * <p>Attempts to identify available locals at an arbitrary point in the
     * bytecode specified by node.</p>
     * 
     * <p>This method builds an approximate view of the locals available at an
     * arbitrary point in the bytecode by examining the following features in
     * the bytecode:</p> 
     * <ul>
     *   <li>Any available stack map frames</li>
     *   <li>STORE opcodes</li>
     *   <li>The local variable table</li>
     * </ul>
     * 
     * <p>Inference proceeds by walking the bytecode from the start of the
     * method looking for stack frames and STORE opcodes. When either of these
     * is encountered, an attempt is made to cross-reference the values in the
     * stack map or STORE opcode with the value in the local variable table
     * which covers the code range. Stack map frames overwrite the entire
     * simulated local variable table with their own value types, STORE opcodes
     * overwrite only the local slot to which they pertain. Values in the
     * simulated locals array are spaced according to their size (unlike the
     * representation in FrameNode) and this TOP, NULL and UNINTITIALIZED_THIS
     * opcodes will be represented as null values in the simulated frame.</p>
     * 
     * <p>This code does not currently simulate the prescribed JVM behaviour
     * where overwriting the second slot of a DOUBLE or LONG actually
     * invalidates the DOUBLE or LONG stored in the previous location, so we
     * have to hope (for now) that this behaviour isn't emitted by the compiler
     * or any upstream transformers. I may have to re-think this strategy if
     * this situation is encountered in the wild.</p>
     * 
     * @param classNode ClassNode containing the method, used to initialise the
     *      implicit "this" reference in simple methods with no stack frames
     * @param method MethodNode to explore
     * @param node Node indicating the position at which to determine the locals
     *      state. The locals will be enumerated UP TO the specified node, so
     *      bear in mind that if the specified node is itself a STORE opcode,
     *      then we will be looking at the state of the locals PRIOR to its
     *      invocation
     * @param settings Tunable settings for the state machine
     * @return A sparse array containing a view (hopefully) of the locals at the
     *      specified location
     */
    public static LocalVariableNode[] getLocalsAt(ClassNode classNode, MethodNode method, AbstractInsnNode node, Settings settings) {
        for (int i = 0; i < 3 && (node instanceof LabelNode || node instanceof LineNumberNode); i++) {
            AbstractInsnNode nextNode = Locals.nextNode(method.instructions, node);
            if (nextNode instanceof FrameNode) { // Do not ffwd over frames
                break;
            }
            node = nextNode;
        }
        
        ClassInfo classInfo = ClassInfo.forName(classNode.name);
        if (classInfo == null) {
            throw new LVTGeneratorError("Could not load class metadata for " + classNode.name + " generating LVT for " + method.name);
        }
        Method methodInfo = classInfo.findMethod(method, method.access | ClassInfo.INCLUDE_INITIALISERS);
        if (methodInfo == null) {
            throw new LVTGeneratorError("Could not locate method metadata for " + method.name + " generating LVT in " + classNode.name);
        }
        List<FrameData> frames = methodInfo.getFrames();

        LocalVariableNode[] frame = new LocalVariableNode[method.maxLocals];
        int local = 0, index = 0;

        // Initialise implicit "this" reference in non-static methods
        if ((method.access & Opcodes.ACC_STATIC) == 0) {
            frame[local++] = new LocalVariableNode("this", Type.getObjectType(classNode.name).toString(), null, null, null, 0);
        }
        
        // Initialise method arguments
        for (Type argType : Type.getArgumentTypes(method.desc)) {
            frame[local] = new LocalVariableNode("arg" + index++, argType.toString(), null, null, null, local);
            local += argType.getSize();
        }
        
        final int initialFrameSize = local;
        int frameSize = local;
        int frameIndex = -1;
        int lastFrameSize = local;
        int knownFrameSize = local;
        VarInsnNode storeInsn = null;

        for (Iterator<AbstractInsnNode> iter = method.instructions.iterator(); iter.hasNext();) {
            AbstractInsnNode insn = iter.next();
            
            // Tick the zombies
            for (int l = 0; l < frame.length; l++) {
                if (frame[l] instanceof ZombieLocalVariableNode) {
                    ZombieLocalVariableNode zombie = (ZombieLocalVariableNode)frame[l];
                    zombie.lifetime++;
                    if (insn instanceof FrameNode) {
                        zombie.frames++;
                    }
                }
            }

            if (storeInsn != null) {
                LocalVariableNode storedLocal = Locals.getLocalVariableAt(classNode, method, insn, storeInsn.var);
                frame[storeInsn.var] = storedLocal;
                knownFrameSize = Math.max(knownFrameSize, storeInsn.var + 1);
                if (storedLocal != null && storeInsn.var < method.maxLocals - 1 && storedLocal.desc != null
                        && Type.getType(storedLocal.desc).getSize() == 2) {
                    frame[storeInsn.var + 1] = null; // TOP
                    knownFrameSize = Math.max(knownFrameSize, storeInsn.var + 2);
                    if (settings.hasFlags(Settings.RESURRECT_EXPOSED_ON_STORE)) {
                        Locals.resurrect(frame, knownFrameSize, settings);
                    }
                }
                storeInsn = null;
            }
            
            handleFrame: if (insn instanceof FrameNode) {
                frameIndex++;
                FrameNode frameNode = (FrameNode)insn;
                if (frameNode.type == Opcodes.F_SAME || frameNode.type == Opcodes.F_SAME1) {
                    break handleFrame;
                }
                
                int frameNodeSize = Locals.computeFrameSize(frameNode, initialFrameSize);
                FrameData frameData = frameIndex < frames.size() ? frames.get(frameIndex) : null;

                if (frameData != null) {
                    if (frameData.type == Opcodes.F_FULL) {
                        knownFrameSize = lastFrameSize = frameSize = Math.max(initialFrameSize, Math.min(frameNodeSize, frameData.size));
                    } else {
                        frameSize = Locals.getAdjustedFrameSize(frameSize, frameData, initialFrameSize);
                    }
                } else {
                    frameSize = Locals.getAdjustedFrameSize(frameSize, frameNode, initialFrameSize);
                }
                
                // Sanity check
                if (frameSize < initialFrameSize) {
                    throw new IllegalStateException(String.format("Locals entered an invalid state evaluating %s::%s%s at instruction %d (%s). "
                            + "Initial frame size is %d, calculated a frame size of %d with %s", classNode.name, method.name, method.desc,
                            method.instructions.indexOf(insn), Bytecode.describeNode(insn, false), initialFrameSize, frameSize, frameData));
                }
                
                if ((frameData == null && (frameNode.type == Opcodes.F_CHOP || frameNode.type == Opcodes.F_NEW))
                        || (frameData != null && frameData.type == Opcodes.F_CHOP)) {
                    for (int framePos = frameSize; framePos < frame.length; framePos++) {
                        frame[framePos] = ZombieLocalVariableNode.of(frame[framePos], ZombieLocalVariableNode.CHOP);
                    }
                    knownFrameSize = lastFrameSize = frameSize;
                    break handleFrame;
                }

                int framePos = frameNode.type == Opcodes.F_APPEND ? lastFrameSize : 0;
                lastFrameSize = frameSize;
                
                // localPos tracks the location in the frame node's locals list, which doesn't leave space for TOP entries
                for (int localPos = 0; framePos < frame.length; framePos++, localPos++) {
                    // Get the local at the current position in the FrameNode's locals list
                    final Object localType = (localPos < frameNode.local.size()) ? frameNode.local.get(localPos) : null;

                    if (localType instanceof String) { // String refers to a reference type
                        frame[framePos] = Locals.getLocalVariableAt(classNode, method, insn, framePos);
                    } else if (localType instanceof Integer) { // Integer refers to a primitive type or other marker
                        boolean isMarkerType = localType == Opcodes.UNINITIALIZED_THIS || localType == Opcodes.NULL;
                        boolean is32bitValue = localType == Opcodes.INTEGER || localType == Opcodes.FLOAT;
                        boolean is64bitValue = localType == Opcodes.DOUBLE || localType == Opcodes.LONG;
                        if (localType == Opcodes.TOP) {
                            // Explicit TOP entries are pretty much always bogus, but depending on our resurrection
                            // strategy we may want to resurrect eligible zombies here. Real TOP entries are handled below
                            if (frame[framePos] instanceof ZombieLocalVariableNode && settings.hasFlags(Settings.RESURRECT_FOR_BOGUS_TOP)) {
                                ZombieLocalVariableNode zombie = (ZombieLocalVariableNode)frame[framePos];
                                if (zombie.type == ZombieLocalVariableNode.TRIM) {
                                    frame[framePos] = zombie.ancestor;
                                }
                            }
                        } else if (isMarkerType) {
                            frame[framePos] = null;
                        } else if (is32bitValue || is64bitValue) {
                            frame[framePos] = Locals.getLocalVariableAt(classNode, method, insn, framePos);

                            if (is64bitValue) {
                                framePos++;
                                frame[framePos] = null; // TOP
                            }
                        } else {
                            throw new LVTGeneratorError("Unrecognised locals opcode " + localType + " in locals array at position " + localPos
                                    + " in " + classNode.name + "." + method.name + method.desc);
                        }
                    } else if (localType == null) {
                        if (framePos >= initialFrameSize && framePos >= frameSize && frameSize > 0) {
                            if (framePos < knownFrameSize) {
                                frame[framePos] = Locals.getLocalVariableAt(classNode, method, insn, framePos);
                            } else {
                                frame[framePos] = ZombieLocalVariableNode.of(frame[framePos], ZombieLocalVariableNode.TRIM);
                            }
                        }
                    } else if (localType instanceof LabelNode) {
                        // Uninitialised
                    } else {
                        throw new LVTGeneratorError("Invalid value " + localType + " in locals array at position " + localPos
                                + " in " + classNode.name + "." + method.name + method.desc);
                    }
                }
            } else if (insn instanceof VarInsnNode) {
                VarInsnNode varInsn = (VarInsnNode)insn;
                boolean isLoad = insn.getOpcode() >= Opcodes.ILOAD && insn.getOpcode() <= Opcodes.SALOAD;
                if (isLoad) {
                    LocalVariableNode toLoad = Locals.getLocalVariableAt(classNode, method, insn, varInsn.var);
                    frame[varInsn.var] = toLoad;
                    int varSize = toLoad != null && toLoad.desc != null ? Type.getType(frame[varInsn.var].desc).getSize() : 1;
                    knownFrameSize = Math.max(knownFrameSize, varInsn.var + varSize);
                    if (settings.hasFlags(Settings.RESURRECT_EXPOSED_ON_LOAD)) {
                        Locals.resurrect(frame, knownFrameSize, settings);
                    }
                } else {
                    // Update the LVT for the opcode AFTER this one, since we always want to know
                    // the frame state BEFORE the *current* instruction to match the contract of
                    // injection points
                    storeInsn = varInsn;
                }
            }
            
            if (insn == node) {
                break;
            }
        }

        // Null out any "unknown" or mixin-provided locals
        for (int l = 0; l < frame.length; l++) {
            if (frame[l] instanceof ZombieLocalVariableNode) {
                ZombieLocalVariableNode zombie = (ZombieLocalVariableNode)frame[l];
                // preserve zombies where the frame node which culled them was immediately prior to
                // the matched instruction, or *was itself* the matched instruction, the returned
                // frame will contain the original node (the zombie ancestor)
                frame[l] = (zombie.lifetime > 1) ? null : zombie.ancestor;
            }
            
            if ((frame[l] != null && frame[l].desc == null) || frame[l] instanceof SyntheticLocalVariableNode) {
                frame[l] = null;
            }
        }

        return frame;
    }
    
    private static LocalVariableNode[] getLocalsAt092(ClassNode classNode, MethodNode method, AbstractInsnNode node) {
        for (int i = 0; i < 3 && (node instanceof LabelNode || node instanceof LineNumberNode); i++) {
            node = Locals.nextNode(method.instructions, node);
        }

        ClassInfo classInfo = ClassInfo.forName(classNode.name);
        if (classInfo == null) {
            throw new LVTGeneratorError("Could not load class metadata for " + classNode.name + " generating LVT for " + method.name);
        }
        Method methodInfo = classInfo.findMethod(method, method.access | ClassInfo.INCLUDE_INITIALISERS);
        if (methodInfo == null) {
            throw new LVTGeneratorError("Could not locate method metadata for " + method.name + " generating LVT in " + classNode.name);
        }
        List<FrameData> frames = methodInfo.getFrames();

        LocalVariableNode[] frame = new LocalVariableNode[method.maxLocals];
        int local = 0, index = 0;

        // Initialise implicit "this" reference in non-static methods
        if ((method.access & Opcodes.ACC_STATIC) == 0) {
            frame[local++] = new LocalVariableNode("this", Type.getObjectType(classNode.name).toString(), null, null, null, 0);
        }

        // Initialise method arguments
        for (Type argType : Type.getArgumentTypes(method.desc)) {
            frame[local] = new LocalVariableNode("arg" + index++, argType.toString(), null, null, null, local);
            local += argType.getSize();
        }

        int initialFrameSize = local;
        int frameSize = local;
        int frameIndex = -1;
        int lastFrameSize = local;
        VarInsnNode storeInsn = null;

        for (Iterator<AbstractInsnNode> iter = method.instructions.iterator(); iter.hasNext();) {
            AbstractInsnNode insn = iter.next();
            if (storeInsn != null) {
                frame[storeInsn.var] = Locals.getLocalVariableAt(classNode, method, insn, storeInsn.var);
                storeInsn = null;
            }

            handleFrame: if (insn instanceof FrameNode) {
                frameIndex++;
                FrameNode frameNode = (FrameNode)insn;
                if (frameNode.type == Opcodes.F_SAME || frameNode.type == Opcodes.F_SAME1) {
                    break handleFrame;
                }

                FrameData frameData = frameIndex < frames.size() ? frames.get(frameIndex) : null;

                if (frameData != null) {
                    if (frameData.type == Opcodes.F_FULL) {
                        frameSize = Math.min(frameSize, frameData.locals);
                        lastFrameSize = frameSize;
                    } else {
                        frameSize = Locals.getAdjustedFrameSize(frameSize, frameData.type, frameData.rawSize, 0); // Fabric: initialSize 0, also applies to frameData through rawSize instead of size
                    }
                } else {
                    frameSize = Locals.getAdjustedFrameSize(frameSize, frameNode, 0); // Fabric: initialSize 0
                }

                if (frameNode.type == Opcodes.F_CHOP) {
                    for (int framePos = frameSize; framePos < frame.length; framePos++) {
                        frame[framePos] = null; 
                    }
                    lastFrameSize = frameSize;
                    break handleFrame;
                }

                int framePos = frameNode.type == Opcodes.F_APPEND ? lastFrameSize : 0;
                lastFrameSize = frameSize;

                // localPos tracks the location in the frame node's locals list, which doesn't leave space for TOP entries
                for (int localPos = 0; framePos < frame.length; framePos++, localPos++) {
                    // Get the local at the current position in the FrameNode's locals list
                    final Object localType = (localPos < frameNode.local.size()) ? frameNode.local.get(localPos) : null;

                    if (localType instanceof String) { // String refers to a reference type
                        frame[framePos] = Locals.getLocalVariableAt(classNode, method, insn, framePos);
                    } else if (localType instanceof Integer) { // Integer refers to a primitive type or other marker
                        boolean isMarkerType = localType == Opcodes.UNINITIALIZED_THIS || localType == Opcodes.NULL;
                        boolean is32bitValue = localType == Opcodes.INTEGER || localType == Opcodes.FLOAT;
                        boolean is64bitValue = localType == Opcodes.DOUBLE || localType == Opcodes.LONG;
                        if (localType == Opcodes.TOP) {
                            // Do nothing, explicit TOP entries are pretty much always bogus, and real ones are handled below
                        } else if (isMarkerType) {
                            frame[framePos] = null;
                        } else if (is32bitValue || is64bitValue) {
                            frame[framePos] = Locals.getLocalVariableAt(classNode, method, insn, framePos);

                            if (is64bitValue) {
                                framePos++;
                                frame[framePos] = null; // TOP
                            }
                        } else {
                            throw new LVTGeneratorError("Unrecognised locals opcode " + localType + " in locals array at position " + localPos
                                    + " in " + classNode.name + "." + method.name + method.desc);
                        }
                    } else if (localType == null) {
                        if (framePos >= initialFrameSize && framePos >= frameSize && frameSize > 0) {
                            frame[framePos] = null;
                        }
                    } else if (localType instanceof LabelNode) {
                        // Uninitialised
                    } else {
                        throw new LVTGeneratorError("Invalid value " + localType + " in locals array at position " + localPos
                                + " in " + classNode.name + "." + method.name + method.desc);
                    }
                }
            } else if (insn instanceof VarInsnNode) {
                VarInsnNode varNode = (VarInsnNode) insn;
                boolean isLoad = insn.getOpcode() >= Opcodes.ILOAD && insn.getOpcode() <= Opcodes.SALOAD;
                if (isLoad) {
                    frame[varNode.var] = Locals.getLocalVariableAt(classNode, method, insn, varNode.var);
                } else {
                    // Update the LVT for the opcode AFTER this one, since we always want to know
                    // the frame state BEFORE the *current* instruction to match the contract of
                    // injection points
                    storeInsn = varNode;
                }
            }

            if (insn == node) {
                break;
            }
        }

        // Null out any "unknown" locals
        for (int l = 0; l < frame.length; l++) {
            if (frame[l] != null && frame[l].desc == null) {
                frame[l] = null;
            }
        }

        return frame;
    }

    /**
     * Walks the supplied <tt>frame</tt> up to the specified <tt>knownFrameSize
     * </tt> and resurrects any zombies that meet the required criteria
     * 
     * @param frame Frame to walk
     * @param knownFrameSize Known frame size in which to resurrect
     * @param settings Resurrection settings
     */
    private static void resurrect(LocalVariableNode[] frame, int knownFrameSize, Settings settings) {
        for (int l = 0; l < knownFrameSize && l < frame.length; l++) {
            if (frame[l] instanceof ZombieLocalVariableNode) {
                ZombieLocalVariableNode zombie = (ZombieLocalVariableNode)frame[l];
                if (zombie.checkResurrect(settings)) {
                    frame[l] = zombie.ancestor;
                }
            }
        }
    }

   /**
     * Attempts to locate the appropriate entry in the local variable table for
     * the specified local variable index at the location specified by node.
     * 
     * @param classNode Containing class
     * @param method Method
     * @param node Instruction defining the location to get the local variable
     *      table at
     * @param var Local variable index
     * @return a LocalVariableNode containing information about the local
     *      variable at the specified location in the specified local slot
     */
    public static LocalVariableNode getLocalVariableAt(ClassNode classNode, MethodNode method, AbstractInsnNode node, int var) {
        return Locals.getLocalVariableAt(classNode, method, method.instructions.indexOf(node), var);
    }

    /**
     * Attempts to locate the appropriate entry in the local variable table for
     * the specified local variable index at the location specified by pos.
     * 
     * @param classNode Containing class
     * @param method Method
     * @param var Local variable index
     * @param pos The opcode index to get the local variable table at
     * @return a LocalVariableNode containing information about the local
     *      variable at the specified location in the specified local slot
     */
    private static LocalVariableNode getLocalVariableAt(ClassNode classNode, MethodNode method, int pos, int var) {
        LocalVariableNode localVariableNode = null;
        LocalVariableNode fallbackNode = null;

        for (LocalVariableNode local : Locals.getLocalVariableTable(classNode, method)) {
            if (local.index != var) {
                continue;
            }
            if (Locals.isOpcodeInRange(method.instructions, local, pos)) {
                localVariableNode = local;
            } else if (localVariableNode == null) {
                fallbackNode = local;
            }
        }
        
        if (localVariableNode == null && !method.localVariables.isEmpty()) {
            for (LocalVariableNode local : Locals.getGeneratedLocalVariableTable(classNode, method)) {
                if (local.index == var && Locals.isOpcodeInRange(method.instructions, local, pos)) {
                    localVariableNode = local;
                }
            }
        }
        
        return localVariableNode != null ? localVariableNode : fallbackNode;
    }

    private static boolean isOpcodeInRange(InsnList insns, LocalVariableNode local, int pos) {
        return insns.indexOf(local.start) <= pos && insns.indexOf(local.end) > pos;
    }

    /**
     * Fetches or generates the local variable table for the specified method.
     * Since Mojang strip the local variable table as part of the obfuscation
     * process, we need to generate the local variable table when running
     * obfuscated. We cache the generated tables so that we only need to do the
     * relatively expensive calculation once per method we encounter.
     * 
     * @param classNode Containing class
     * @param method Method
     * @return local variable table 
     */
    public static List<LocalVariableNode> getLocalVariableTable(ClassNode classNode, MethodNode method) {
        if (method.localVariables.isEmpty()) {
            return Locals.getGeneratedLocalVariableTable(classNode, method);
        }
        return Collections.<LocalVariableNode>unmodifiableList(method.localVariables);
    }
    
    /**
     * Gets the generated the local variable table for the specified method.
     * 
     * @param classNode Containing class
     * @param method Method
     * @return generated local variable table 
     */
    public static List<LocalVariableNode> getGeneratedLocalVariableTable(ClassNode classNode, MethodNode method) {
        String methodId = String.format("%s.%s%s", classNode.name, method.name, method.desc);
        List<LocalVariableNode> localVars = Locals.calculatedLocalVariables.get(methodId);
        if (localVars != null) {
            return localVars;
        }

        localVars = Locals.generateLocalVariableTable(classNode, method);
        Locals.calculatedLocalVariables.put(methodId, localVars);
        return Collections.<LocalVariableNode>unmodifiableList(localVars);
    }

    /**
     * Use ASM Analyzer to generate the local variable table for the specified
     * method
     * 
     * @param classNode Containing class
     * @param method Method
     * @return generated local variable table
     */
    public static List<LocalVariableNode> generateLocalVariableTable(ClassNode classNode, MethodNode method) {
        List<Type> interfaces = null;
        if (classNode.interfaces != null) {
            interfaces = new ArrayList<Type>();
            for (String iface : classNode.interfaces) {
                interfaces.add(Type.getObjectType(iface));
            }
        }

        Type objectType = null;
        if (classNode.superName != null) {
            objectType = Type.getObjectType(classNode.superName);
        }

        // Use Analyzer to generate the bytecode frames
        Analyzer<BasicValue> analyzer = new Analyzer<BasicValue>(
                new MixinVerifier(ASM.API_VERSION, Type.getObjectType(classNode.name), objectType, interfaces, false));
        try {
            analyzer.analyze(classNode.name, method);
        } catch (AnalyzerException ex) {
            ex.printStackTrace();
        }

        // Get frames from the Analyzer
        Frame<BasicValue>[] frames = analyzer.getFrames();

        // Record the original size of hte method
        int methodSize = method.instructions.size();

        // List of LocalVariableNodes to return
        List<LocalVariableNode> localVariables = new ArrayList<LocalVariableNode>();

        LocalVariableNode[] localNodes = new LocalVariableNode[method.maxLocals]; // LocalVariableNodes for current frame
        BasicValue[] locals = new BasicValue[method.maxLocals]; // locals in previous frame, used to work out what changes between frames
        LabelNode[] labels = new LabelNode[methodSize]; // Labels to add to the method, for the markers
        String[] lastKnownType = new String[method.maxLocals];

        // Traverse the frames and work out when locals begin and end
        for (int i = 0; i < methodSize; i++) {
            Frame<BasicValue> f = frames[i];
            if (f == null) {
                continue;
            }
            LabelNode label = null;

            for (int j = 0; j < f.getLocals(); j++) {
                BasicValue local = f.getLocal(j);
                if (local == null && locals[j] == null) {
                    continue;
                }
                if (local != null && local.equals(locals[j])) {
                    continue;
                }

                if (label == null) {
                    AbstractInsnNode existingLabel = method.instructions.get(i);
                    if (existingLabel instanceof LabelNode) {
                        label = (LabelNode) existingLabel;
                    } else {
                        labels[i] = label = new LabelNode();
                    }
                }
                
                if (local == null && locals[j] != null) {
                    localVariables.add(localNodes[j]);
                    localNodes[j].end = label;
                    localNodes[j] = null;
                } else if (local != null) {
                    if (locals[j] != null) {
                        localVariables.add(localNodes[j]);
                        localNodes[j].end = label;
                        localNodes[j] = null;
                    }

                    String desc = lastKnownType[j];
                    Type localType = local.getType();
                    if (localType != null) {
                        desc = localType.getSort() >= Type.ARRAY && "null".equals(localType.getInternalName())
                                ? Constants.OBJECT_DESC : localType.getDescriptor();
                    }
                    
                    localNodes[j] = new LocalVariableNode("var" + j, desc, null, label, null, j);
                    if (desc != null) {
                        lastKnownType[j] = desc;
                    }
                }

                locals[j] = local;
            }
        }

        // Reached the end of the method so flush all current locals and mark the end
        LabelNode label = null;
        for (int k = 0; k < localNodes.length; k++) {
            if (localNodes[k] != null) {
                if (label == null) {
                    label = new LabelNode();
                    method.instructions.add(label);
                }

                localNodes[k].end = label;
                localVariables.add(localNodes[k]);
            }
        }

        // Insert generated labels into the method body
        for (int n = methodSize - 1; n >= 0; n--) {
            if (labels[n] != null) {
                method.instructions.insert(method.instructions.get(n), labels[n]);
            }
        }

        return localVariables;
    }
    
    /**
     * Get the insn immediately following the specified insn, or return the same
     * insn if the insn is the last insn in the list
     * 
     * @param insns Insn list to fetch from
     * @param insn Insn node
     * @return Next insn or the same insn if last in the list
     */
    private static AbstractInsnNode nextNode(InsnList insns, AbstractInsnNode insn) {
        int index = insns.indexOf(insn) + 1;
        if (index > 0 && index < insns.size()) {
            return insns.get(index);
        }
        return insn;
    }
    
    /**
     * Compute a new frame size based on the supplied frame type and the size of
     * locals contained in the frame (this may differ from the number of actual
     * frame slots if the frame contains doubles or longs)
     * 
     * @param currentSize current frame size
     * @param frameNode frame entry
     * @param initialFrameSize Method initial frame size
     * @return new frame size
     */
    private static int getAdjustedFrameSize(int currentSize, FrameNode frameNode, int initialFrameSize) {
        return Locals.getAdjustedFrameSize(currentSize, frameNode.type, Locals.computeFrameSize(frameNode, initialFrameSize), initialFrameSize);
    }

    /**
     * Compute a new frame size based on the supplied frame type and the size of
     * locals contained in the frame (this may differ from the number of actual
     * frame slots if the frame contains doubles or longs)
     * 
     * @param currentSize current frame size
     * @param frameData frame entry
     * @param initialFrameSize Method initial frame size
     * @return new frame size
     */
    private static int getAdjustedFrameSize(int currentSize, FrameData frameData, int initialFrameSize) {
        return Locals.getAdjustedFrameSize(currentSize, frameData.type, frameData.size, initialFrameSize);
    }
    
    /**
     * Compute a new frame size based on the supplied frame type and the size of
     * locals contained in the frame (this may differ from the number of actual
     * frame slots if the frame contains doubles or longs)
     * 
     * @param currentSize current frame size
     * @param type frame entry type
     * @param size frame entry size
     * @param initialFrameSize Method initial frame size
     * @return new frame size
     */
    private static int getAdjustedFrameSize(int currentSize, int type, int size, int initialFrameSize) {
        switch (type) {
            case Opcodes.F_NEW:
            case Opcodes.F_FULL:
                return Math.max(initialFrameSize, size);
            case Opcodes.F_APPEND:
                return currentSize + size;
            case Opcodes.F_CHOP:
                return Math.max(initialFrameSize, currentSize - size);
            case Opcodes.F_SAME:
            case Opcodes.F_SAME1:
                return currentSize;
            default:
                return currentSize;
        }
     }
    
    /**
     * Compute the size required to accomodate the entries described by the
     * supplied frame node
     * 
     * @param frameNode frame node with locals to compute
     * @param initialFrameSize Method initial frame size
     * @return size of frame node locals
     */
    public static int computeFrameSize(FrameNode frameNode, int initialFrameSize) {
        if (frameNode.local == null) {
            return initialFrameSize;
        }
        int size = 0;
        for (Object local : frameNode.local) {
            if (local instanceof Integer) {
                size += (local == Opcodes.DOUBLE || local == Opcodes.LONG) ? 2 : 1;
            } else {
                size++;
            }
        }
        return Math.max(initialFrameSize, size);
    }
    
    /**
     * Debug function to return printable name of a frame entry
     * 
     * @param frameEntry Frame entry
     * @return string representation of the supplied frame entry
     */
    public static String getFrameTypeName(Object frameEntry) {
        if (frameEntry == null) {
            return "NULL";
        }
        
        if (frameEntry instanceof String) {
            return Bytecode.getSimpleName(frameEntry.toString());
        }
        
        if (frameEntry instanceof Integer) {
            int type = ((Integer)frameEntry).intValue();
            
            if (type >= Locals.FRAME_TYPES.length) {
                return "INVALID";
            }
            
            return Locals.FRAME_TYPES[type];
        }
        
        return "?";
    }
    
}<|MERGE_RESOLUTION|>--- conflicted
+++ resolved
@@ -328,21 +328,11 @@
      *      bear in mind that if the specified node is itself a STORE opcode,
      *      then we will be looking at the state of the locals PRIOR to its
      *      invocation
-     * @param fabricCompatibility Fabric compatibility level
      * @return A sparse array containing a view (hopefully) of the locals at the
      *      specified location
      */
-<<<<<<< HEAD
     public static LocalVariableNode[] getLocalsAt(ClassNode classNode, MethodNode method, AbstractInsnNode node) {
         return Locals.getLocalsAt(classNode, method, node, Settings.DEFAULT);
-=======
-    public static LocalVariableNode[] getLocalsAt(ClassNode classNode, MethodNode method, AbstractInsnNode node, int fabricCompatibility) {
-        if (fabricCompatibility >= org.spongepowered.asm.mixin.FabricUtil.COMPATIBILITY_0_10_0) {
-            return Locals.getLocalsAt(classNode, method, node, Settings.DEFAULT);
-        } else {
-            return getLocalsAt092(classNode, method, node);
-        }
->>>>>>> 9aca17d5
     }
     
     /**

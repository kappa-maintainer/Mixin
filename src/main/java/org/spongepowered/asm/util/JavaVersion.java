--- conflicted
+++ resolved
@@ -97,22 +97,6 @@
      */
     public static final double JAVA_18 = 18.0;
 
-<<<<<<< HEAD
-    /**
-     * Version number for Java 19
-     */
-    public static final double JAVA_19 = 19.0;
-
-    /**
-     * Version number for Java 20
-     */
-    public static final double JAVA_20 = 20.0;
-
-    /**
-     * Version number for Java 21
-     */
-    public static final double JAVA_21 = 21.0;
-=======
 	/**
 	 * Version number for Java 19
 	 */
@@ -133,7 +117,6 @@
 	 */
 	public static final double JAVA_22 = 22.0;
     
->>>>>>> 2f35debf
     private static double current = 0.0;
     
     private JavaVersion() {}
@@ -158,7 +141,7 @@
         if (numberMatcher.find()) {
             return Double.parseDouble(numberMatcher.group());
         }
-        return 1.8;
+        return 1.6;
     }
 
 }
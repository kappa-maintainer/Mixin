--- conflicted
+++ resolved
@@ -24,27 +24,15 @@
  */
 package org.spongepowered.asm.mixin.refmap;
 
-<<<<<<< HEAD
-import org.apache.logging.log4j.LogManager;
-import org.apache.logging.log4j.Logger;
 import org.objectweb.asm.Type;
-import org.spongepowered.asm.mixin.MixinEnvironment;
-=======
-import java.io.File;
-import java.io.IOException;
-import java.util.HashMap;
-import java.util.Map;
-import java.util.Map.Entry;
 
 import org.spongepowered.asm.logging.ILogger;
 import org.spongepowered.asm.mixin.MixinEnvironment;
-import org.spongepowered.asm.mixin.MixinEnvironment.Option;
-import org.spongepowered.asm.service.MixinService;
->>>>>>> d7fc0590
 
 import org.spongepowered.asm.mixin.extensibility.IRemapper;
 import org.spongepowered.asm.mixin.injection.struct.MemberInfo;
 import org.spongepowered.asm.mixin.transformer.ClassInfo;
+import org.spongepowered.asm.service.MixinService;
 import org.spongepowered.asm.util.ObfuscationUtil;
 import org.spongepowered.asm.util.Quantifier;
 
@@ -60,17 +48,7 @@
     /**
      * Logger
      */
-<<<<<<< HEAD
-    private static final Logger logger = LogManager.getLogger("mixin");
-=======
     private static final ILogger logger = MixinService.getService().getLogger("mixin");
-
-    /**
-     * Loaded srgs, stored as a mapping of filename to mappings. Global cache so
-     * that we only need to load each mapping file once.
-     */
-    private static final Map<String, Map<String, String>> srgs = new HashMap<String, Map<String,String>>();
->>>>>>> d7fc0590
     
     /**
      * The "inner" refmap, this is the original refmap specified in the config

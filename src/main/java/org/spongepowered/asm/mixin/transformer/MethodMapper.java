--- conflicted
+++ resolved
@@ -29,11 +29,8 @@
 import java.util.List;
 import java.util.Map;
 
-<<<<<<< HEAD
+import com.google.common.primitives.Chars;
 import org.spongepowered.asm.launch.platform.GlobalMixinContextQuery;
-=======
-import com.google.common.primitives.Chars;
->>>>>>> 9aca17d5
 import org.spongepowered.asm.logging.ILogger;
 import org.objectweb.asm.tree.FieldNode;
 import org.objectweb.asm.tree.MethodNode;
@@ -122,16 +119,6 @@
     public String getHandlerName(MixinInfo mixin, MixinMethodNode method) {
         String prefix = InjectionInfo.getInjectorPrefix(method.getInjectorAnnotation());
         String classUID = MethodMapper.getClassUID(method.getOwner().getClassRef());
-<<<<<<< HEAD
-        String owner = GlobalMixinContextQuery.owner(method.getOwner().getConfig(), "");
-        String methodName = method.name;
-        if (!owner.isEmpty()) {
-	    	//It's common for mods to prefix their own handlers, let's account for that happening
-	    	if (methodName.startsWith(owner) && methodName.length() > owner.length() + 1 && Chars.contains(new char[] {'_', '$'}, methodName.charAt(owner.length()))) {
-	    		methodName = methodName.substring(owner.length() + 1);
-	    	}
-            owner += '$';
-=======
         String mod = MethodMapper.getMixinSourceId(mixin, "");
         String methodName = method.name;
         if (!mod.isEmpty()) {
@@ -140,10 +127,9 @@
                 methodName = methodName.substring(mod.length() + 1);
             }
             mod += '$';
->>>>>>> 9aca17d5
         }
         String methodUID = MethodMapper.getMethodUID(methodName, method.desc, !method.isSurrogate());
-        return String.format("%s$%s%s$%s%s", prefix, classUID, methodUID, owner, methodName);
+        return String.format("%s$%s%s$%s%s", prefix, classUID, methodUID, mod, methodName);
     }
 
     /**
@@ -159,20 +145,6 @@
         String uniqueIndex = Integer.toHexString(this.nextUniqueMethodIndex++);
         String methodName = method.name;
         if (method instanceof MethodNodeEx) {
-<<<<<<< HEAD
-        	String mod = GlobalMixinContextQuery.owner(((MethodNodeEx) method).getOwner().getConfig(), "");
-        	if (!mod.isEmpty()) {
-	        	//It's rarer for mods to prefix their @Unique methods, but let's account for it anyway
-	        	if (methodName.startsWith(mod) && methodName.length() > mod.length() + 1 && Chars.contains(new char[] {'_', '$'}, methodName.charAt(mod.length()))) {
-	        		methodName = methodName.substring(mod.length() + 1);
-	        	}
-	        	if (preservePrefix) {
-	        		methodName += '$' + mod;
-	        	} else {
-	        		methodName = mod + '$' + methodName;
-	        	}
-        	}
-=======
             String mod = MethodMapper.getMixinSourceId(mixin, "");
             if (!mod.isEmpty()) {
                 //It's rarer for mods to prefix their @Unique methods, but let's account for it anyway
@@ -185,7 +157,6 @@
                     methodName = mod + '$' + methodName;
                 }
             }
->>>>>>> 9aca17d5
         }
         String pattern = preservePrefix ? "%2$s_$md$%1$s$%3$s" : "md%s$%s$%s";
         return String.format(pattern, sessionId.substring(30), methodName, uniqueIndex);
@@ -212,7 +183,7 @@
     private static String getMixinSourceId(MixinInfo mixin, String separator) {
         String sourceId = mixin.getConfig().getCleanSourceId();
         if (sourceId == null) {
-            String modId = FabricUtil.getModId(mixin.getConfig(), null);
+            String modId = GlobalMixinContextQuery.owner(mixin);
             if (modId == null) {
                 return "";
             }

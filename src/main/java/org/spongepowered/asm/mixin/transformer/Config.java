--- conflicted
+++ resolved
@@ -31,11 +31,7 @@
 import org.spongepowered.asm.launch.MixinInitialisationError;
 import org.spongepowered.asm.mixin.MixinEnvironment;
 import org.spongepowered.asm.mixin.extensibility.IMixinConfig;
-<<<<<<< HEAD
-import org.spongepowered.asm.mixin.extensibility.IMixinConfigModifier;
-=======
 import org.spongepowered.asm.mixin.extensibility.IMixinConfigSource;
->>>>>>> 9aca17d5
 import org.spongepowered.asm.service.MixinService;
 
 import com.google.common.base.Strings;
@@ -218,15 +214,4 @@
         return MixinConfig.create(configFile, MixinEnvironment.getDefaultEnvironment(), source);
     }
 
-    public static void registerConfigModifier(IMixinConfigModifier modifier, String... targets) {
-        if (targets != null) {
-            for (String target : targets) {
-                if (MixinConfig.modifierMap.containsKey(target)) {
-                    logger.warn("Modifier {} attempted to override a modifier that already exists {}", modifier, MixinConfig.modifierMap.get(target));
-                }
-                MixinConfig.modifierMap.put(target, modifier);
-            }
-        }
-    }
-
 }
--- conflicted
+++ resolved
@@ -29,11 +29,8 @@
 
 import org.objectweb.asm.tree.FieldNode;
 import org.objectweb.asm.tree.MethodNode;
-<<<<<<< HEAD
 import org.spongepowered.asm.mixin.MixinEnvironment;
-=======
 import org.spongepowered.asm.mixin.MixinEnvironment.Feature;
->>>>>>> 2c9a9670
 import org.spongepowered.asm.mixin.injection.struct.InjectionInfo;
 import org.spongepowered.asm.mixin.injection.throwables.InvalidInjectionException;
 import org.spongepowered.asm.mixin.transformer.ClassInfo.Field;
@@ -127,42 +124,37 @@
      */
     @Override
     protected void prepareInjections(MixinTargetContext mixin) {
-<<<<<<< HEAD
-        try {
-            super.prepareInjections(mixin);
-        } catch (InvalidInjectionException ex) {
-            String description = ex.getContext() != null ? ex.getContext().toString() : "Injection";
-            throw new InvalidInterfaceMixinException(mixin, description + " is not supported in interface mixin", ex);
+        if (Feature.INJECTORS_IN_INTERFACE_MIXINS.isEnabled()) {
+            try {
+                super.prepareInjections(mixin);
+            } catch (InvalidInjectionException ex) {
+                String description = ex.getContext() != null ? ex.getContext().toString() : "Injection";
+                throw new InvalidInterfaceMixinException(mixin, description + " is not supported in interface mixin", ex);
+            }
+            return;
         }
 
         InjectionInfo injectInfo = mixin.getFirstInjectionInfo();
 
         if (injectInfo != null) {
-            //Make sure we're running on a Java version which supports interfaces having method bodies
-            if (!MixinEnvironment.getCompatibilityLevel().supports(LanguageFeatures.METHODS_IN_INTERFACES)) {
-                throw new InvalidInterfaceMixinException(mixin, injectInfo + " is not supported on interface mixin method " + injectInfo.getMethodName());
-=======
+            throw new InvalidInterfaceMixinException(mixin, injectInfo + " is not supported on interface mixin method " + injectInfo.getMethodName());
+        }
+    }
+
+    /* (non-Javadoc)
+     * @see org.spongepowered.asm.mixin.transformer.MixinApplicator
+     *      #applyInjections(
+     *      org.spongepowered.asm.mixin.transformer.MixinTargetContext)
+     */
+    @Override
+    protected void applyInjections(MixinTargetContext mixin) {
         if (Feature.INJECTORS_IN_INTERFACE_MIXINS.isEnabled()) {
-            super.prepareInjections(mixin);
+            super.applyInjections(mixin);
             return;
-        }
-        
-        for (MethodNode method : this.targetClass.methods) {
-            try {
-                InjectionInfo injectInfo = InjectionInfo.parse(mixin, method);
-                if (injectInfo != null) {
-                    throw new InvalidInterfaceMixinException(mixin, injectInfo + " is not supported on interface mixin method " + method.name);
-                }
-            } catch (InvalidInjectionException ex) {
-                String description = ex.getContext() != null ? ex.getContext().toString() : "Injection";
-                throw new InvalidInterfaceMixinException(mixin, description + " is not supported in interface mixin");
->>>>>>> 2c9a9670
-            }
         }
     }
     
     @Override
-<<<<<<< HEAD
     protected void checkMethodVisibility(MixinTargetContext mixin, MethodNode mixinMethod) {
         //Allow injecting into static interface methods where it isn't possible to control the access of the injection method
         if (Modifier.isStatic(mixinMethod.access) && !MixinEnvironment.getCompatibilityLevel().supports(LanguageFeatures.PRIVATE_METHODS_IN_INTERFACES)) {
@@ -171,14 +163,6 @@
                 return;
             }
         }
-=======
-    protected void applyInjections(MixinTargetContext mixin) {
-        if (Feature.INJECTORS_IN_INTERFACE_MIXINS.isEnabled()) {
-            super.applyInjections(mixin);
-            return;
-        }
-    }
->>>>>>> 2c9a9670
 
         super.checkMethodVisibility(mixin, mixinMethod);
     }

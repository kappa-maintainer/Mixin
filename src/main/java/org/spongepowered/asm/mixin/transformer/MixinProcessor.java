/*
 * This file is part of Mixin, licensed under the MIT License (MIT).
 *
 * Copyright (c) SpongePowered <https://www.spongepowered.org>
 * Copyright (c) contributors
 *
 * Permission is hereby granted, free of charge, to any person obtaining a copy
 * of this software and associated documentation files (the "Software"), to deal
 * in the Software without restriction, including without limitation the rights
 * to use, copy, modify, merge, publish, distribute, sublicense, and/or sell
 * copies of the Software, and to permit persons to whom the Software is
 * furnished to do so, subject to the following conditions:
 *
 * The above copyright notice and this permission notice shall be included in
 * all copies or substantial portions of the Software.
 *
 * THE SOFTWARE IS PROVIDED "AS IS", WITHOUT WARRANTY OF ANY KIND, EXPRESS OR
 * IMPLIED, INCLUDING BUT NOT LIMITED TO THE WARRANTIES OF MERCHANTABILITY,
 * FITNESS FOR A PARTICULAR PURPOSE AND NONINFRINGEMENT. IN NO EVENT SHALL THE
 * AUTHORS OR COPYRIGHT HOLDERS BE LIABLE FOR ANY CLAIM, DAMAGES OR OTHER
 * LIABILITY, WHETHER IN AN ACTION OF CONTRACT, TORT OR OTHERWISE, ARISING FROM,
 * OUT OF OR IN CONNECTION WITH THE SOFTWARE OR THE USE OR OTHER DEALINGS IN
 * THE SOFTWARE.
 */
package org.spongepowered.asm.mixin.transformer;

import java.text.DecimalFormat;
import java.util.*;

import org.spongepowered.asm.launch.platform.GlobalMixinContextQuery;
import org.spongepowered.asm.logging.Level;
import org.spongepowered.asm.logging.ILogger;
import org.objectweb.asm.tree.AnnotationNode;
import org.objectweb.asm.tree.ClassNode;
import org.spongepowered.asm.mixin.Mixin;
import org.spongepowered.asm.mixin.MixinEnvironment;
import org.spongepowered.asm.mixin.MixinEnvironment.Option;
import org.spongepowered.asm.mixin.MixinEnvironment.Phase;
import org.spongepowered.asm.mixin.Mixins;
import org.spongepowered.asm.mixin.extensibility.*;
import org.spongepowered.asm.mixin.extensibility.IMixinErrorHandler.ErrorAction;
import org.spongepowered.asm.mixin.injection.InjectionPoint;
import org.spongepowered.asm.mixin.injection.selectors.ITargetSelectorDynamic;
import org.spongepowered.asm.mixin.throwables.ClassAlreadyLoadedException;
import org.spongepowered.asm.mixin.throwables.MixinApplyError;
import org.spongepowered.asm.mixin.throwables.MixinException;
import org.spongepowered.asm.mixin.throwables.MixinPrepareError;
import org.spongepowered.asm.mixin.transformer.MixinConfig.IListener;
import org.spongepowered.asm.mixin.transformer.MixinCoprocessor.ProcessResult;
import org.spongepowered.asm.mixin.transformer.MixinInfo.Variant;
import org.spongepowered.asm.mixin.transformer.ext.Extensions;
import org.spongepowered.asm.mixin.transformer.ext.IHotSwap;
import org.spongepowered.asm.mixin.transformer.ext.extensions.ExtensionClassExporter;
import org.spongepowered.asm.mixin.transformer.meta.MixinMerged;
import org.spongepowered.asm.mixin.transformer.throwables.IllegalClassLoadError;
import org.spongepowered.asm.mixin.transformer.throwables.InvalidMixinException;
import org.spongepowered.asm.mixin.transformer.throwables.MixinTransformerError;
import org.spongepowered.asm.mixin.transformer.throwables.ReEntrantTransformerError;
import org.spongepowered.asm.service.IMixinAuditTrail;
import org.spongepowered.asm.service.IMixinService;
import org.spongepowered.asm.service.MixinService;
import org.spongepowered.asm.util.Annotations;
import org.spongepowered.asm.util.PrettyPrinter;
import org.spongepowered.asm.util.ReEntranceLock;
import org.spongepowered.asm.util.perf.Profiler;
import org.spongepowered.asm.util.perf.Profiler.Section;

/**
 * Heart of the Mixin pipeline 
 */
public class MixinProcessor implements IMixinProcessor {

    /**
     * Phase during which an error occurred, delegates to functionality in
     * available handler
     */
    static enum ErrorPhase {
        /**
         * Error during initialisation of a MixinConfig
         */
        PREPARE {
            @Override
            ErrorAction onError(IMixinErrorHandler handler, String context, InvalidMixinException ex, IMixinInfo mixin, ErrorAction action) {
                try {
                    return handler.onPrepareError(mixin.getConfig(), ex, mixin, action);
                } catch (AbstractMethodError ame) {
                    // Catch if error handler is pre-0.5.4
                    return action;
                }
            }
            
            @Override
            protected String getContext(IMixinInfo mixin, String context) {
                return String.format("preparing %s in %s", mixin.getName(), context);
            }
        },
        /**
         * Error during application of a mixin to a target class
         */
        APPLY {
            @Override
            ErrorAction onError(IMixinErrorHandler handler, String context, InvalidMixinException ex, IMixinInfo mixin, ErrorAction action) {
                try {
                    return handler.onApplyError(context, ex, mixin, action);
                } catch (AbstractMethodError ame) {
                    // Catch if error handler is pre-0.5.4
                    return action;
                }
            }
            
            @Override
            protected String getContext(IMixinInfo mixin, String context) {
                return String.format("%s -> %s", mixin, context);
            }
        };
        
        /**
         * Human-readable name
         */
        private final String text;
        
        private ErrorPhase() {
            this.text = this.name().toLowerCase(Locale.ROOT);
        }
        
        abstract ErrorAction onError(IMixinErrorHandler handler, String context, InvalidMixinException ex, IMixinInfo mixin, ErrorAction action);

        protected abstract String getContext(IMixinInfo mixin, String context);

        public String getLogMessage(String context, InvalidMixinException ex, IMixinInfo mixin) {
            return String.format("Mixin %s for mod %s failed %s: %s %s", this.text, GlobalMixinContextQuery.owner(mixin.getConfig()),
                    this.getContext(mixin, context), ex.getClass().getName(), ex.getMessage());
        }

        public String getErrorMessage(IMixinInfo mixin, IMixinConfig config, Phase phase) {
            return String.format("Mixin [%s] from phase [%s] in config [%s] FAILED during %s", mixin, phase, config, this.name());
        }
        
    }

    /**
     * Log all the things
     */
    static final ILogger logger = MixinService.getService().getLogger("mixin");
    
    /**
     * Service 
     */
    private final IMixinService service = MixinService.getService();
    
    /**
     * All mixin configuration bundles
     */
    private final List<MixinConfig> configs = new ArrayList<MixinConfig>();
    
    /**
     * Uninitialised mixin configuration bundles 
     */
    private final List<MixinConfig> pendingConfigs = new ArrayList<MixinConfig>();
    
    /**
     * Re-entrance detector
     */
    private final ReEntranceLock lock;
    
    /**
     * Session ID, used as a check when parsing {@link MixinMerged} annotations
     * to prevent them being applied at compile time by people trying to
     * circumvent mixin application
     */
    private final String sessionId = UUID.randomUUID().toString();
    
    /**
     * Processor extensions
     */
    public final Extensions extensions;
    
    /**
     * Hot-Swap agent
     */
    private final IHotSwap hotSwapper;
    
    /**
     * Postprocessor for passthrough 
     */
    private final MixinCoprocessors coprocessors = new MixinCoprocessors();
    
    /**
     * Profiler 
     */
    private final Profiler profiler;
    
    /**
     * Audit trail (if available); 
     */
    private final IMixinAuditTrail auditTrail;

    /**
     * Current environment 
     */
    private MixinEnvironment currentEnvironment;

    /**
     * Logging level for verbose messages 
     */
    private Level verboseLoggingLevel = Level.DEBUG;

    /**
     * Handling an error state, do not process further mixins
     */
    private boolean errorState = false;
    
    /**
     * Number of classes transformed in the current phase
     */
    private int transformedCount = 0;

    /**
     * ctor 
     */
    MixinProcessor(MixinEnvironment environment, Extensions extensions, IHotSwap hotSwapper, MixinCoprocessorNestHost nestHostCoprocessor) {
        this.lock = this.service.getReEntranceLock();
        
        this.extensions = extensions;
        this.hotSwapper = hotSwapper;
        
        this.coprocessors.add(new MixinCoprocessorPassthrough());
        this.coprocessors.add(new MixinCoprocessorSyntheticInner());
        this.coprocessors.add(new MixinCoprocessorAccessor(this.sessionId));
        this.coprocessors.add(nestHostCoprocessor);
        
        this.profiler = Profiler.getProfiler("mixin");
        this.auditTrail = this.service.getAuditTrail();
    }

    @Override
    public IMixinService getMixinService() {
        return service;
    }

    @Override
    public List<IMixinConfig> getMixinConfigs() {
        return Collections.<IMixinConfig>unmodifiableList(configs);
    }

    @Override
    public List<IMixinConfig> getPendingMixinConfigs() {
        return Collections.<IMixinConfig>unmodifiableList(pendingConfigs);
    }

    /**
     * Force-load all classes targetted by mixins but not yet applied
     * 
     * @param environment current environment
     */
    public void audit(MixinEnvironment environment) {
        Set<String> unhandled = new HashSet<String>();
        
        for (MixinConfig config : this.configs) {
            unhandled.addAll(config.getUnhandledTargets());
        }

        ILogger auditLogger = MixinService.getService().getLogger("mixin.audit");

        for (String target : unhandled) {
            try {
                auditLogger.info("Force-loading class {}", target);
                this.service.getClassProvider().findClass(target, true);
            } catch (ClassNotFoundException ex) {
                auditLogger.error("Could not force-load " + target, ex);
            }
        }
        
        for (MixinConfig config : this.configs) {
            for (String target : config.getUnhandledTargets()) {
                ClassAlreadyLoadedException ex = new ClassAlreadyLoadedException(target + " was already classloaded");
                auditLogger.error("Could not force-load " + target, ex);
            }
        }
        
        if (environment.getOption(Option.DEBUG_PROFILER)) {
            Profiler.printAuditSummary();
        }
    }

    synchronized boolean applyMixins(MixinEnvironment environment, String name, ClassNode targetClassNode) {
        if (name == null || this.errorState) {
            return false;
        }
        
        boolean locked = this.lock.push().check();
        Section mixinTimer = this.profiler.begin("mixin");

        if (locked) {
            for (MixinConfig config : this.pendingConfigs) {
                if (config.hasPendingMixinsFor(name)) {
                    ReEntrantTransformerError error = new ReEntrantTransformerError("Re-entrance error.");
                    MixinProcessor.logger.warn("Re-entrance detected during prepare phase, this will cause serious problems.", error);
                    throw error;
                }
            }
        } else {
            try {
                this.checkSelect(environment);
            } catch (Exception ex) {
                this.lock.pop();
                mixinTimer.end();
                throw new MixinException(ex);
            }
        }
        
        boolean transformed = false;
        
        try {
            ProcessResult result = this.coprocessors.process(name, targetClassNode);
            transformed |= result.isTransformed();
            
            if (result.isPassthrough()) {
                for (MixinCoprocessor coprocessor : this.coprocessors) {
                    transformed |= coprocessor.postProcess(name, targetClassNode);
                }
                if (this.auditTrail != null) {
                    this.auditTrail.onPostProcess(name);
                }
                this.extensions.export(environment, name, false, targetClassNode);
                return transformed;
            }

            MixinConfig packageOwnedByConfig = null;
            
            for (MixinConfig config : this.configs) {
                if (config.packageMatch(name)) {
                    int packageLen = packageOwnedByConfig != null ? packageOwnedByConfig.getMixinPackage().length() : 0;
                    if (config.getMixinPackage().length() > packageLen) {
                        packageOwnedByConfig = config;
                    }
                    continue;
                }
            }                

            if (packageOwnedByConfig != null) {
                // AMS - Temp passthrough for injection points and dynamic selectors. Moving to service in 0.9
                ClassInfo targetInfo = ClassInfo.fromClassNode(targetClassNode);
                if (targetInfo.hasSuperClass(InjectionPoint.class) || targetInfo.hasSuperClass(ITargetSelectorDynamic.class)) {
                    return transformed;
                }
                
                throw new IllegalClassLoadError(this.getInvalidClassError(name, targetClassNode, packageOwnedByConfig));
            }

            SortedSet<MixinInfo> mixins = null;
            for (MixinConfig config : this.configs) {
                if (config.hasMixinsFor(name)) {
                    if (mixins == null) {
                        mixins = new TreeSet<MixinInfo>();
                    }
                    
                    // Get and sort mixins for the class
                    mixins.addAll(config.getMixinsFor(name));
                }
            }
            
            if (mixins != null) {
                // Re-entrance is "safe" as long as we don't need to apply any mixins, if there are mixins then we need to panic now
                if (locked) {
                    ReEntrantTransformerError error = new ReEntrantTransformerError("Re-entrance error.");
                    MixinProcessor.logger.warn("Re-entrance detected, this will cause serious problems.", error);
                    throw error;
                }

                if (this.hotSwapper != null) {
                    this.hotSwapper.registerTargetClass(name, targetClassNode);
                }

                try {
                    TargetClassContext context = new TargetClassContext(environment, this.extensions, this.sessionId, name, targetClassNode, mixins);
                    context.applyMixins();
                    
                    transformed |= this.coprocessors.postProcess(name, targetClassNode);

                    if (context.isExported()) {
                        this.extensions.export(environment, context.getClassName(), context.isExportForced(), context.getClassNode());
                    }
                    
                    for (InvalidMixinException suppressed : context.getSuppressedExceptions()) {
                        this.handleMixinApplyError(context.getClassName(), suppressed, environment);
                    }

                    this.transformedCount++;
                    transformed = true;
                } catch (InvalidMixinException th) {
                    this.dumpClassOnFailure(name, targetClassNode, environment);
                    this.handleMixinApplyError(name, th, environment);
                }
            } else {
                // No mixins, but still need to run postProcess stage of coprocessors
                if (this.coprocessors.postProcess(name, targetClassNode)) {
                    transformed = true;
                    this.extensions.export(environment, name, false, targetClassNode);
                }
            }
        } catch (MixinTransformerError er) {
            throw er;
        } catch (Throwable th) {
            this.dumpClassOnFailure(name, targetClassNode, environment);
            throw new MixinTransformerError("An unexpected critical error was encountered", th);
        } finally {
            this.lock.pop();
            mixinTimer.end();
        }
        return transformed;
    }

    private String getInvalidClassError(String name, ClassNode targetClassNode, MixinConfig ownedByConfig) {
        if (ownedByConfig.getClasses().contains(name)) {
            return String.format("Illegal classload request for %s. Mixin is defined in %s and cannot be referenced directly", name, ownedByConfig);
        }

        AnnotationNode mixin = Annotations.getInvisible(targetClassNode, Mixin.class);
        if (mixin != null) {
            Variant variant = MixinInfo.getVariant(targetClassNode);
            if (variant == Variant.ACCESSOR) {
                return String.format("Illegal classload request for accessor mixin %s. The mixin is missing from %s which owns "
                        + "package %s* and the mixin has not been applied.", name, ownedByConfig, ownedByConfig.getMixinPackage());
            }
        }

        return String.format("%s is in a defined mixin package %s* owned by %s and cannot be referenced directly",
                name, ownedByConfig.getMixinPackage(), ownedByConfig);
    }
    
    /**
     * Update a mixin class with new bytecode.
     *
     * @param mixinClass Name of the mixin
     * @param classNode New class
     * @return List of classes that need to be updated
     */
    public List<String> reload(String mixinClass, ClassNode classNode) {
        if (this.lock.getDepth() > 0) {
            throw new MixinApplyError("Cannot reload mixin if re-entrant lock entered");
        }
        List<String> targets = new ArrayList<String>();
        for (MixinConfig config : this.configs) {
            targets.addAll(config.reloadMixin(mixinClass, classNode));
        }
        return targets;
    }

    private void checkSelect(MixinEnvironment environment) {
        if (this.currentEnvironment != environment) {
            this.select(environment);
            return;
        }
        
        int unvisitedCount = Mixins.getUnvisitedCount();
        if (unvisitedCount > 0 && this.transformedCount == 0) {
            this.select(environment);
        }
    }

    private void select(MixinEnvironment environment) {
        this.verboseLoggingLevel = (environment.getOption(Option.DEBUG_VERBOSE)) ? Level.INFO : Level.DEBUG;
        if (this.transformedCount > 0) {
            MixinProcessor.logger.log(this.verboseLoggingLevel, "Ending {}, applied {} mixins", this.currentEnvironment, this.transformedCount);
        }
        String action = this.currentEnvironment == environment ? "Checking for additional" : "Preparing";
        MixinProcessor.logger.log(this.verboseLoggingLevel, "{} mixins for {}", action, environment);
        
        Profiler.setActive(true);
        this.profiler.mark(environment.getPhase().toString() + ":prepare");
        Section prepareTimer = this.profiler.begin("prepare");
        
        this.selectConfigs(environment);
        this.extensions.select(environment);
        int totalMixins = this.prepareConfigs(environment, this.extensions);
        this.currentEnvironment = environment;
        this.transformedCount = 0;

        prepareTimer.end();
        
        long elapsedMs = prepareTimer.getTime();
        double elapsedTime = prepareTimer.getSeconds();
        if (elapsedTime > 0.25D) {
            long loadTime = this.profiler.get("class.load").getTime();
            long transformTime = this.profiler.get("class.transform").getTime();
            long pluginTime = this.profiler.get("mixin.plugin").getTime();
            String elapsed = new DecimalFormat("###0.000").format(elapsedTime);
            String perMixinTime = new DecimalFormat("###0.0").format(((double)elapsedMs) / totalMixins);
            
            MixinProcessor.logger.log(this.verboseLoggingLevel, "Prepared {} mixins in {} sec ({}ms avg) ({}ms load, {}ms transform, {}ms plugin)",
                    totalMixins, elapsed, perMixinTime, loadTime, transformTime, pluginTime);
        }

        this.profiler.mark(environment.getPhase().toString() + ":apply");
        Profiler.setActive(environment.getOption(Option.DEBUG_PROFILER));
    }

    /**
     * Add configurations from the supplied mixin environment to the configs set
     * 
     * @param environment Environment to query
     */
    public void selectConfigs(MixinEnvironment environment) {
        for (Iterator<Config> iter = Mixins.getConfigs().iterator(); iter.hasNext();) {
            Config handle = iter.next();
            try {
                MixinConfig config = handle.get();
                if (config.select(environment)) {
                    iter.remove();
                    MixinProcessor.logger.log(this.verboseLoggingLevel, "Selecting config {}", config);
                    config.onSelect();
                    this.pendingConfigs.add(config);
                }
            } catch (Exception ex) {
                MixinProcessor.logger.warn(String.format("Failed to select mixin config: %s", handle), ex);
            }
        }
        
        Collections.sort(this.pendingConfigs);
    }

    /**
     * Prepare mixin configs
     * 
     * @param environment Environment
     * @return total number of mixins initialised
     */
    public int prepareConfigs(MixinEnvironment environment, Extensions extensions) {
        int totalMixins = 0;
        
        final IHotSwap hotSwapper = this.hotSwapper;
        for (MixinConfig config : this.pendingConfigs) {
            for (MixinCoprocessor coprocessor : this.coprocessors) {
                config.addListener(coprocessor);
            }
            config.addListener(MixinInheritanceTracker.INSTANCE);
            if (hotSwapper != null) {
                config.addListener(new IListener() {
                    @Override
                    public void onPrepare(MixinInfo mixin) {
                        hotSwapper.registerMixinClass(mixin.getClassName());
                    }
                    @Override
                    public void onInit(MixinInfo mixin) {
                    }
                });
            }
        }
        
        for (MixinConfig config : this.pendingConfigs) {
            try {
                MixinProcessor.logger.log(this.verboseLoggingLevel, "Preparing {} ({})", config, config.getDeclaredMixinCount());
                config.prepare(extensions);
                totalMixins += config.getMixinCount();
            } catch (InvalidMixinException ex) {
                this.handleMixinPrepareError(config, ex, environment);
            } catch (Exception ex) {
                String message = ex.getMessage();
<<<<<<< HEAD
                MixinProcessor.logger.error("Error encountered whilst initialising mixin config '" + config.getName() + "' from mod '" + GlobalMixinContextQuery.owner(config) + "': " + message, ex);
=======
                MixinProcessor.logger.error("Error encountered whilst initialising mixin config '" + config.getName() + "' from mod '" + org.spongepowered.asm.mixin.FabricUtil.getModId(config) + "': " + message, ex);
>>>>>>> 9aca17d5
            }
        }
        
        for (MixinConfig config : this.pendingConfigs) {
            IMixinConfigPlugin plugin = config.getPlugin();
            if (plugin == null) {
                continue;
            }
            
            Set<String> otherTargets = new HashSet<String>();
            for (MixinConfig otherConfig : this.pendingConfigs) {
                if (!otherConfig.equals(config)) {
                    otherTargets.addAll(otherConfig.getTargets());
                }
            }
            
            plugin.acceptTargets(config.getTargetsSet(), Collections.<String>unmodifiableSet(otherTargets));
        }

        for (MixinConfig config : this.pendingConfigs) {
            try {
                config.postInitialise(this.extensions);
            } catch (InvalidMixinException ex) {
                this.handleMixinPrepareError(config, ex, environment);
            } catch (Exception ex) {
                String message = ex.getMessage();
<<<<<<< HEAD
                MixinProcessor.logger.error("Error encountered during mixin config postInit step '" + config.getName() + "' from mod '" + GlobalMixinContextQuery.owner(config) + "': " + message, ex);
=======
                MixinProcessor.logger.error("Error encountered during mixin config postInit step '" + config.getName() + "' from mod '" + org.spongepowered.asm.mixin.FabricUtil.getModId(config) + "': " + message, ex);
>>>>>>> 9aca17d5
            }
        }
        
        this.configs.addAll(this.pendingConfigs);
        Collections.sort(this.configs);
        this.pendingConfigs.clear();
        
        return totalMixins;
    }

    private void handleMixinPrepareError(MixinConfig config, InvalidMixinException ex, MixinEnvironment environment) throws MixinPrepareError {
        this.handleMixinError(config.getName(), ex, environment, ErrorPhase.PREPARE);
    }
    
    private void handleMixinApplyError(String targetClass, InvalidMixinException ex, MixinEnvironment environment) throws MixinApplyError {
        this.handleMixinError(targetClass, ex, environment, ErrorPhase.APPLY);
    }

    private void handleMixinError(String context, InvalidMixinException ex, MixinEnvironment environment, ErrorPhase errorPhase) throws Error {
        this.errorState = true;
        
        IMixinInfo mixin = ex.getMixin();
        
        if (mixin == null) {
            MixinProcessor.logger.error("InvalidMixinException has no mixin!", ex);
            throw ex;
        }
        
        IMixinConfig config = mixin.getConfig();
        Phase phase = mixin.getPhase();
        ErrorAction action = config.isRequired() ? ErrorAction.ERROR : ErrorAction.WARN;
        
        if (environment.getOption(Option.DEBUG_VERBOSE)) {
            new PrettyPrinter()
                .wrapTo(160)
                .add("Invalid Mixin").centre()
                .hr('-')
                .kvWidth(10)
                .kv("Action", errorPhase.name())
                .kv("Mixin", mixin.getClassName())
                .kv("Config", config.getName())
                .kv("Owner", GlobalMixinContextQuery.owner(config))
                //.kv("ModId", org.spongepowered.asm.mixin.FabricUtil.getModId(config))
                .kv("Phase", phase)
                .hr('-')
                .add("    %s", ex.getClass().getName())
                .hr('-')
                .addWrapped("    %s", ex.getMessage())
                .hr('-')
                .add(ex, 8)
                .log(action.logLevel);
        }
    
        for (IMixinErrorHandler handler : this.getErrorHandlers(mixin.getPhase())) {
            ErrorAction newAction = errorPhase.onError(handler, context, ex, mixin, action);
            if (newAction != null) {
                action = newAction;
            }
        }
        
        MixinProcessor.logger.log(action.logLevel, errorPhase.getLogMessage(context, ex, mixin), ex);
        
        this.errorState = false;

        if (action == ErrorAction.ERROR) {
            throw new MixinApplyError(errorPhase.getErrorMessage(mixin, config, phase), ex);
        }
    }

    private List<IMixinErrorHandler> getErrorHandlers(Phase phase) {
        List<IMixinErrorHandler> handlers = new ArrayList<IMixinErrorHandler>();
        
        for (String handlerClassName : Mixins.getErrorHandlerClasses()) {
            try {
                MixinProcessor.logger.info("Instancing error handler class {}", handlerClassName);
                Class<?> handlerClass = this.service.getClassProvider().findClass(handlerClassName, true);
                IMixinErrorHandler handler = (IMixinErrorHandler)handlerClass.getDeclaredConstructor().newInstance();
                if (handler != null) {
                    handlers.add(handler);
                }
            } catch (Throwable th) {
                // skip bad handlers
            }
        }
        
        return handlers;
    }

    private void dumpClassOnFailure(String className, ClassNode classNode, MixinEnvironment env) {
        if (env.getOption(Option.DUMP_TARGET_ON_FAILURE)) {
            ExtensionClassExporter exporter = this.extensions.<ExtensionClassExporter>getExtension(ExtensionClassExporter.class);
            exporter.dumpClass(className.replace('.', '/') + ".target", classNode);
        }
    }

}<|MERGE_RESOLUTION|>--- conflicted
+++ resolved
@@ -37,8 +37,11 @@
 import org.spongepowered.asm.mixin.MixinEnvironment.Option;
 import org.spongepowered.asm.mixin.MixinEnvironment.Phase;
 import org.spongepowered.asm.mixin.Mixins;
-import org.spongepowered.asm.mixin.extensibility.*;
+import org.spongepowered.asm.mixin.extensibility.IMixinConfig;
+import org.spongepowered.asm.mixin.extensibility.IMixinConfigPlugin;
+import org.spongepowered.asm.mixin.extensibility.IMixinErrorHandler;
 import org.spongepowered.asm.mixin.extensibility.IMixinErrorHandler.ErrorAction;
+import org.spongepowered.asm.mixin.extensibility.IMixinInfo;
 import org.spongepowered.asm.mixin.injection.InjectionPoint;
 import org.spongepowered.asm.mixin.injection.selectors.ITargetSelectorDynamic;
 import org.spongepowered.asm.mixin.throwables.ClassAlreadyLoadedException;
@@ -68,7 +71,7 @@
 /**
  * Heart of the Mixin pipeline 
  */
-public class MixinProcessor implements IMixinProcessor {
+class MixinProcessor {
 
     /**
      * Phase during which an error occurred, delegates to functionality in
@@ -173,7 +176,7 @@
     /**
      * Processor extensions
      */
-    public final Extensions extensions;
+    private final Extensions extensions;
     
     /**
      * Hot-Swap agent
@@ -231,21 +234,6 @@
         
         this.profiler = Profiler.getProfiler("mixin");
         this.auditTrail = this.service.getAuditTrail();
-    }
-
-    @Override
-    public IMixinService getMixinService() {
-        return service;
-    }
-
-    @Override
-    public List<IMixinConfig> getMixinConfigs() {
-        return Collections.<IMixinConfig>unmodifiableList(configs);
-    }
-
-    @Override
-    public List<IMixinConfig> getPendingMixinConfigs() {
-        return Collections.<IMixinConfig>unmodifiableList(pendingConfigs);
     }
 
     /**
@@ -501,7 +489,7 @@
      * 
      * @param environment Environment to query
      */
-    public void selectConfigs(MixinEnvironment environment) {
+    private void selectConfigs(MixinEnvironment environment) {
         for (Iterator<Config> iter = Mixins.getConfigs().iterator(); iter.hasNext();) {
             Config handle = iter.next();
             try {
@@ -526,7 +514,7 @@
      * @param environment Environment
      * @return total number of mixins initialised
      */
-    public int prepareConfigs(MixinEnvironment environment, Extensions extensions) {
+    private int prepareConfigs(MixinEnvironment environment, Extensions extensions) {
         int totalMixins = 0;
         
         final IHotSwap hotSwapper = this.hotSwapper;
@@ -557,11 +545,7 @@
                 this.handleMixinPrepareError(config, ex, environment);
             } catch (Exception ex) {
                 String message = ex.getMessage();
-<<<<<<< HEAD
                 MixinProcessor.logger.error("Error encountered whilst initialising mixin config '" + config.getName() + "' from mod '" + GlobalMixinContextQuery.owner(config) + "': " + message, ex);
-=======
-                MixinProcessor.logger.error("Error encountered whilst initialising mixin config '" + config.getName() + "' from mod '" + org.spongepowered.asm.mixin.FabricUtil.getModId(config) + "': " + message, ex);
->>>>>>> 9aca17d5
             }
         }
         
@@ -588,11 +572,7 @@
                 this.handleMixinPrepareError(config, ex, environment);
             } catch (Exception ex) {
                 String message = ex.getMessage();
-<<<<<<< HEAD
                 MixinProcessor.logger.error("Error encountered during mixin config postInit step '" + config.getName() + "' from mod '" + GlobalMixinContextQuery.owner(config) + "': " + message, ex);
-=======
-                MixinProcessor.logger.error("Error encountered during mixin config postInit step '" + config.getName() + "' from mod '" + org.spongepowered.asm.mixin.FabricUtil.getModId(config) + "': " + message, ex);
->>>>>>> 9aca17d5
             }
         }
         

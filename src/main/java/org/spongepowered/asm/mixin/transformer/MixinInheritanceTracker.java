--- conflicted
+++ resolved
@@ -38,67 +38,6 @@
 import org.spongepowered.asm.util.Bytecode;
 
 public enum MixinInheritanceTracker implements IListener {
-<<<<<<< HEAD
-	INSTANCE;
-
-	@Override
-	public void onPrepare(MixinInfo mixin) {
-	}
-
-	@Override
-	public void onInit(MixinInfo mixin) {
-		ClassInfo mixinInfo = mixin.getClassInfo();
-		assert mixinInfo.isMixin(); //The mixin should certainly be a mixin
-
-		for (ClassInfo superType = mixinInfo.getSuperClass(); superType != null && superType.isMixin(); superType = superType.getSuperClass()) {
-			List<MixinInfo> children = parentMixins.get(superType.getName());
-
-			if (children == null) {
-				parentMixins.put(superType.getName(), children = new ArrayList<MixinInfo>());
-			}
-
-			children.add(mixin);
-		}
-	}
-
-	public List<MethodNode> findOverrides(ClassInfo owner, String name, String desc) {
-		return findOverrides(owner.getName(), name, desc);
-	}
-
-	@SuppressWarnings("fallthrough")
-	public List<MethodNode> findOverrides(String owner, String name, String desc) {
-		List<MixinInfo> children = parentMixins.get(owner);
-		if (children == null) return Collections.emptyList();
-
-		List<MethodNode> out = new ArrayList<MethodNode>(children.size());
-
-		for (MixinInfo child : children) {
-			ClassNode node = child.getClassNode(ClassReader.SKIP_DEBUG | ClassReader.SKIP_FRAMES);
-
-			MethodNode method = Bytecode.findMethod(node, name, desc);
-			if (method == null || Bytecode.isStatic(method)) continue;
-
-			switch (Bytecode.getVisibility(method)) {
-			case PRIVATE:
-				break;
-
-			case PACKAGE:
-				int ownerSplit = owner.lastIndexOf('/');
-				int childSplit = node.name.lastIndexOf('/');
-				//There is a reasonable chance mixins are in the same package, so it is viable that a package private method is overridden
-				if (ownerSplit != childSplit || (ownerSplit > 0 && !owner.regionMatches(0, node.name, 0, ownerSplit + 1))) break;
-
-			default:
-				out.add(method);
-				break;
-			}
-		}
-
-		return out.isEmpty() ? Collections.<MethodNode>emptyList() : out;
-	}
-
-	private final Map<String, List<MixinInfo>> parentMixins = new HashMap<String, List<MixinInfo>>();
-=======
     INSTANCE;
 
     @Override
@@ -165,5 +104,4 @@
     }
 
     private final Map<String, List<MixinInfo>> parentMixins = new HashMap<String, List<MixinInfo>>();
->>>>>>> 9aca17d5
 }
/*
 * This file is part of Mixin, licensed under the MIT License (MIT).
 *
 * Copyright (c) SpongePowered <https://www.spongepowered.org>
 * Copyright (c) contributors
 *
 * Permission is hereby granted, free of charge, to any person obtaining a copy
 * of this software and associated documentation files (the "Software"), to deal
 * in the Software without restriction, including without limitation the rights
 * to use, copy, modify, merge, publish, distribute, sublicense, and/or sell
 * copies of the Software, and to permit persons to whom the Software is
 * furnished to do so, subject to the following conditions:
 *
 * The above copyright notice and this permission notice shall be included in
 * all copies or substantial portions of the Software.
 *
 * THE SOFTWARE IS PROVIDED "AS IS", WITHOUT WARRANTY OF ANY KIND, EXPRESS OR
 * IMPLIED, INCLUDING BUT NOT LIMITED TO THE WARRANTIES OF MERCHANTABILITY,
 * FITNESS FOR A PARTICULAR PURPOSE AND NONINFRINGEMENT. IN NO EVENT SHALL THE
 * AUTHORS OR COPYRIGHT HOLDERS BE LIABLE FOR ANY CLAIM, DAMAGES OR OTHER
 * LIABILITY, WHETHER IN AN ACTION OF CONTRACT, TORT OR OTHERWISE, ARISING FROM,
 * OUT OF OR IN CONNECTION WITH THE SOFTWARE OR THE USE OR OTHER DEALINGS IN
 * THE SOFTWARE.
 */
package org.spongepowered.asm.mixin.transformer;

import java.io.InputStream;
import java.io.InputStreamReader;
import java.lang.reflect.Constructor;
import java.util.*;
import java.util.regex.Matcher;
import java.util.regex.Pattern;

import org.spongepowered.asm.logging.Level;
import org.spongepowered.asm.logging.ILogger;
import org.spongepowered.asm.launch.MixinInitialisationError;
import org.objectweb.asm.tree.ClassNode;
import org.objectweb.asm.tree.InsnList;
import org.spongepowered.asm.mixin.MixinEnvironment;
import org.spongepowered.asm.mixin.MixinEnvironment.CompatibilityLevel;
import org.spongepowered.asm.mixin.MixinEnvironment.Feature;
import org.spongepowered.asm.mixin.MixinEnvironment.Option;
import org.spongepowered.asm.mixin.MixinEnvironment.Phase;
import org.spongepowered.asm.mixin.Overwrite;
import org.spongepowered.asm.mixin.extensibility.IMixinConfig;
import org.spongepowered.asm.mixin.extensibility.IMixinConfigPlugin;
import org.spongepowered.asm.mixin.extensibility.IMixinConfigSource;
import org.spongepowered.asm.mixin.injection.At;
import org.spongepowered.asm.mixin.injection.Inject;
import org.spongepowered.asm.mixin.injection.InjectionPoint;
import org.spongepowered.asm.mixin.injection.selectors.ITargetSelectorDynamic;
import org.spongepowered.asm.mixin.injection.selectors.TargetSelector;
import org.spongepowered.asm.mixin.refmap.IClassReferenceMapper;
import org.spongepowered.asm.mixin.refmap.IReferenceMapper;
import org.spongepowered.asm.mixin.refmap.ReferenceMapper;
import org.spongepowered.asm.mixin.refmap.RemappingReferenceMapper;
import org.spongepowered.asm.mixin.transformer.ext.Extensions;
import org.spongepowered.asm.mixin.transformer.throwables.InvalidMixinException;
import org.spongepowered.asm.service.IMixinService;
import org.spongepowered.asm.service.MixinService;
import org.spongepowered.asm.util.CompareUtil;
import org.spongepowered.asm.util.VersionNumber;

import com.google.common.base.Joiner;
import com.google.common.base.Strings;
import com.google.common.collect.ImmutableList;
import com.google.common.collect.ImmutableList.Builder;
import com.google.gson.Gson;
import com.google.gson.annotations.SerializedName;

/**
 * Mixin configuration bundle
 */
final class MixinConfig implements Comparable<MixinConfig>, IMixinConfig {
    
    /**
     * Wrapper for injection options
     */
    static class InjectorOptions {
        
        /**
         * Specifies the default value for <tt>require</tt> to be used when no
         * explicit value is defined on the injector. Setting this value to 1
         * essentially makes all injectors in the config automatically required.
         * Individual injectors can still be marked optional by explicitly
         * setting their <tt>require</tt> value to 0. 
         */
        @SerializedName("defaultRequire")
        int defaultRequireValue = 0;
        
        /**
         * Specifies the name for injector groups which have no explicit group
         * name defined. It is recommended to set this value when grouping
         * injectors to support global injector groupings in the future.
         */
        @SerializedName("defaultGroup")
        String defaultGroup = "default";
        
        /**
         * The namespace for custom injection points and dynamic selectors
         */
        @SerializedName("namespace")
        String namespace;
<<<<<<< HEAD

=======
        
        /**
         * List of fully-qualified custom injection point classes to register
         */
>>>>>>> 2c9a9670
        @SerializedName("injectionPoints")
        List<String> injectionPoints;
        
        /**
         * List of fully-qualified dynamic selector classes to register
         */
        @SerializedName("dynamicSelectors")
        List<String> dynamicSelectors;
<<<<<<< HEAD

=======
        
        /**
         * Allows the max Shift.By value to adjusted from the environment
         * default, max value is 5
         */
>>>>>>> 2c9a9670
        @SerializedName("maxShiftBy")
        int maxShiftBy = InjectionPoint.DEFAULT_ALLOWED_SHIFT_BY;

        void mergeFrom(InjectorOptions parent) {
            if (this.defaultRequireValue == 0) {
                this.defaultRequireValue = parent.defaultRequireValue;
            }
            if ("default".equals(this.defaultGroup)) {
                this.defaultGroup = parent.defaultGroup;
            }
            if (this.maxShiftBy == InjectionPoint.DEFAULT_ALLOWED_SHIFT_BY) {
                this.maxShiftBy = parent.maxShiftBy;
            }
        }
        
    }
    
    /**
     * Wrapper for overwrite options
     */
    static class OverwriteOptions {
        
        /**
         * Flag which specifies whether an overwrite with lower visibility than
         * its target is allowed to be applied, the visibility will be upgraded
         * if the target method is nonprivate but the merged method is private.
         */
        @SerializedName("conformVisibility")
        boolean conformAccessModifiers;
        
        /**
         * Changes the default always-overwrite behaviour of mixins to
         * explicitly require {@link Overwrite} annotations on overwrite methods
         */
        @SerializedName("requireAnnotations")
        boolean requireOverwriteAnnotations;
        
        void mergeFrom(OverwriteOptions parent) {
            this.conformAccessModifiers |= parent.conformAccessModifiers;
            this.requireOverwriteAnnotations |= parent.requireOverwriteAnnotations;
        }
        
    }
    
    /**
     * Callback listener for certain mixin init steps
     */
    interface IListener {

        /**
         * Called when a mixin has been successfully prepared
         * 
         * @param mixin mixin which was prepared
         */
        public abstract void onPrepare(MixinInfo mixin);

        /**
         * Called when a mixin has completed post-initialisation
         * 
         * @param mixin mixin which completed postinit
         */
        public abstract void onInit(MixinInfo mixin);

    }
    
    /**
     * Global order of mixin configs, used to determine ordering between configs
     * with equivalent priority
     */
    private static int configOrder = 0;

    /**
     * Global list of mixin classes, so we can skip any duplicates
     */
    private static final Set<String> globalMixinList = new HashSet<String>();
    
    /**
     * Log even more things
     */
    private final ILogger logger = MixinService.getService().getLogger("mixin");
    
    /**
     * Map of mixin target classes to mixin infos
     */
    private final transient Map<String, List<MixinInfo>> mixinMapping = new HashMap<String, List<MixinInfo>>();
    
    /**
     * Targets for this configuration which haven't been mixed yet 
     */
    private final transient Set<String> unhandledTargets = new HashSet<String>();
    
    /**
     * Mixins which have been parsed but not yet prepared 
     */
    private final transient List<MixinInfo> pendingMixins = new ArrayList<MixinInfo>();
    
    /**
     * All mixins loaded by this config 
     */
    private final transient List<MixinInfo> mixins = new ArrayList<MixinInfo>();
    
    /**
     * Marshal 
     */
    private transient Config handle;

    /**
     * Parent config
     */
    private transient MixinConfig parent;

    /**
     * Name of the parent configuration, used to allow inheritance of config
     * options without duplication
     */
    @SerializedName("parent")
    private String parentName;
    
    /**
     * Target selector, eg. &#064;env(DEFAULT)
     */
    @SerializedName("target")
    private String selector;

    /**
     * Minimum version of the mixin subsystem required to correctly apply mixins
     * in this configuration. 
     */
    @SerializedName("minVersion")
    private String version;
    
    /**
     * List of required {@link Feature} flags, can be used with or in place
     * of {@link #minVersion} to provide sanity checking when a config is loaded
     */
    @SerializedName("requiredFeatures")
    private List<String> requiredFeatures;

    /**
     * Minimum compatibility level required for mixins in this set 
     */
    @SerializedName("compatibilityLevel")
    private String compatibility;
    
    /**
     * Determines whether failures in this mixin config are considered terminal
     * errors. Use this setting to indicate that failing to apply a mixin in
     * this config is a critical error and should cause the game to shutdown.
     * Uses boxed boolean so that absent entries can be detected and assigned
     * via parent config where specified.
     */
    @SerializedName("required")
    private Boolean requiredValue;
    
    /**
     * Actual value of required, parsed from the value in the JSON, the
     * environment options, and the parent config where specified.
     */
    private transient boolean required;
    
    /**
     * Configuration priority
     */
    @SerializedName("priority")
    private int priority = -1;
    
    /**
     * Default mixin priority. By default, mixins get a priority of 
     * {@link IMixinConfig#DEFAULT_PRIORITY DEFAULT_PRIORITY} unless a different
     * value is specified in the annotation. This setting allows the base 
     * priority for all mixins in this config to be set to an alternate value.
     */
    @SerializedName("mixinPriority")
    private int mixinPriority = -1;

    /**
     * Package containing all mixins. This package will be monitored by the
     * transformer so that we can explode if some dummy tries to reference a
     * mixin class directly.
     */
    @SerializedName("package")
    private String mixinPackage;
    
    /**
     * Mixin classes to load, mixinPackage will be prepended
     */
    @SerializedName("mixins")
    private List<String> mixinClasses;
    
    /**
     * Mixin classes to load ONLY on client, mixinPackage will be prepended
     */
    @SerializedName("client")
    private List<String> mixinClassesClient;
    
    /**
     * Mixin classes to load ONLY on dedicated server, mixinPackage will be
     * prepended
     */
    @SerializedName("server")
    private List<String> mixinClassesServer;
    
    /**
     * True to set the sourceFile property when applying mixins
     */
    @SerializedName("setSourceFile")
    private boolean setSourceFile = false;
    
    /**
     * The path to the reference map resource to use for this configuration
     */
    @SerializedName("refmap")
    private String refMapperConfig;

    /**
     * The class name for an implementation of {@Link IReferenceMapper},
     * mixinPackage will be prepended. This allows for full control over the
     * refmap for cases where you need more fine-grained control then the
     * default remappers.
     *
     * <p>Must have a public constructor that takes {@Link MixinEnvironment} and
     * {@Link IReferenceMapper}
     */
    @SerializedName("refmapWrapper")
    private String refMapperWrapper;

    /**
     * True to output "mixing in" messages at INFO level rather than DEBUG 
     */
    @SerializedName("verbose")
    private boolean verboseLogging;
    
    /**
     * Intrinsic order (for sorting configurations with identical priority)
     */
    private final transient int order = MixinConfig.configOrder++;
    
    private final transient List<IListener> listeners = new ArrayList<IListener>();
    
//    /**
//     * Phase selector
//     */
//    private transient List<Selector> selectors;
    
    private transient IMixinService service;

    /**
     * Parent environment 
     */
    private transient MixinEnvironment env;
    
    /**
     * Name of the file this config was initialised from
     */
    private transient String name;
    
    /**
     * The source of this mixin config
     */
    private transient IMixinConfigSource source;
    
    /**
     * Name of the {@link IMixinConfigPlugin} to hook onto this MixinConfig 
     */
    @SerializedName("plugin")
    private String pluginClassName;
    
    /**
     * Injector options 
     */
    @SerializedName("injectors")
    private InjectorOptions injectorOptions;
    
    /**
     * Overwrite options 
     */
    @SerializedName("overwrites")
    private OverwriteOptions overwriteOptions;
    
    /**
     * Config plugin, if supplied
     */
    private transient PluginHandle plugin;
    
    /**
     * Reference mapper for injectors
     */
    private transient IReferenceMapper refMapper;

    /**
     * Keep track of initialisation state 
     */
    private transient boolean initialised = false;

    /**
     * Keep track of initialisation state 
     */
    private transient boolean prepared = false;
    
    /**
     * Track whether this mixin has been evaluated for selection yet 
     */
    private transient boolean visited = false;
    
    /**
     * Compatibility level read from the config (or default if none specified)
     */
    private transient CompatibilityLevel compatibilityLevel = CompatibilityLevel.DEFAULT;
    
    /**
     * Only emit the compatibility level warning for any increase in the class
     * version, track warned level here 
     */
    private transient int warnedClassVersion = 0;

    /**
     * Service decorations on this config
     */
    private transient Map<String, Object> decorations;

    /**
     * Spawn via GSON, no public ctor for you 
     */
    private MixinConfig() {}
    
    /**
     * Called immediately after deserialisation
     * 
     * @param name Mixin config name
     * @param fallbackEnvironment Fallback environment if not specified in
     *      config
     * @return true if the config was successfully initialised and should be
     *      returned, or false if initialisation failed and the config should
     *      be discarded
     */
    private boolean onLoad(IMixinService service, String name, MixinEnvironment fallbackEnvironment, IMixinConfigSource source) {
        this.service = service;
        this.name = name;
        this.source = source;
        
        // If parent is specified, don't perform postinit until parent is assigned
        if (!Strings.isNullOrEmpty(this.parentName)) {
            return true;
        }
        
        // If no parent, initialise config options
        this.env = this.parseSelector(this.selector, fallbackEnvironment);
        this.verboseLogging |= this.env.getOption(Option.DEBUG_VERBOSE);
        this.required = this.requiredValue != null && this.requiredValue.booleanValue() && !this.env.getOption(Option.IGNORE_REQUIRED);
        this.initPriority(IMixinConfig.DEFAULT_PRIORITY, IMixinConfig.DEFAULT_PRIORITY);
        
        if (this.injectorOptions == null) {
            this.injectorOptions = new InjectorOptions();
        }
        
        if (this.overwriteOptions == null) {
            this.overwriteOptions = new OverwriteOptions();
        }
        
        return this.postInit();
    }

    String getParentName() {
        return this.parentName;
    }
    
    /**
     * Called by outer initialising agent to assign the parent to this config.
     * Copies relevant settings from the parent into the local config object
     * taking into account local overrides.
     * 
     * @param parentConfig parent config handle
     * @return true if version check succeeded
     */
    boolean assignParent(Config parentConfig) {
        if (this.parent != null) {
            throw new MixinInitialisationError("Mixin config " + this.name + " was already initialised");
        }
        
        if (parentConfig.get() == this) {
            throw new MixinInitialisationError("Mixin config " + this.name + " cannot be its own parent");
        }
        
        this.parent = parentConfig.get();
        
        if (!this.parent.initialised) {
            throw new MixinInitialisationError("Mixin config " + this.name + " attempted to assign uninitialised parent config."
                    + " This probably means that there is an indirect loop in the mixin configs: child -> parent -> child");
        }
        
        this.env = this.parseSelector(this.selector, this.parent.env);
        this.verboseLogging |= this.env.getOption(Option.DEBUG_VERBOSE);
        this.required = this.requiredValue == null ? this.parent.required
                : this.requiredValue.booleanValue() && !this.env.getOption(Option.IGNORE_REQUIRED);

        this.initPriority(this.parent.priority, this.parent.mixinPriority);
        
        if (this.injectorOptions == null) {
            this.injectorOptions = this.parent.injectorOptions;
        } else {
            this.injectorOptions.mergeFrom(this.parent.injectorOptions);
        }
        
        if (this.overwriteOptions == null) {
            this.overwriteOptions = this.parent.overwriteOptions;
        } else {
            this.overwriteOptions.mergeFrom(this.parent.overwriteOptions);
        }
        
        this.setSourceFile |= this.parent.setSourceFile;
        this.verboseLogging |= this.parent.verboseLogging;
        
        return this.postInit();
    }

    private void initPriority(int defaultPriority, int defaultMixinPriority) {
        if (this.priority < 0) {
            this.priority = defaultPriority;
        }
        
        if (this.mixinPriority < 0) {
            this.mixinPriority = defaultMixinPriority;
        }
    }

    private boolean postInit() throws MixinInitialisationError {
        if (this.initialised) {
            throw new MixinInitialisationError("Mixin config " + this.name + " was already initialised.");
        }
        
        this.initialised = true;
        this.initCompatibilityLevel();
        this.initExtensions();
        return this.checkVersion() && this.checkFeatures();
    }
    
    @SuppressWarnings("deprecation")
    private void initCompatibilityLevel() {
        this.compatibilityLevel = MixinEnvironment.getCompatibilityLevel();
        
        if (this.compatibility == null) {
            return;
        }
        
        String strCompatibility = this.compatibility.trim().toUpperCase(Locale.ROOT);
        try {
            this.compatibilityLevel = CompatibilityLevel.valueOf(strCompatibility);
        } catch (IllegalArgumentException ex) {
            throw new MixinInitialisationError(String.format("Mixin config %s specifies compatibility level %s which is not recognised",
                    this.name, strCompatibility));
        }
        
        CompatibilityLevel currentLevel = MixinEnvironment.getCompatibilityLevel();
        if (this.compatibilityLevel == currentLevel) {
            return;
        }
        
        // Current level is higher than required but too new to support it
        if (currentLevel.isAtLeast(this.compatibilityLevel) && !currentLevel.canSupport(this.compatibilityLevel)) {
            throw new MixinInitialisationError(String.format("Mixin config %s requires compatibility level %s which is too old",
                    this.name, this.compatibilityLevel));
        }
        
        // Current level is lower than required but current level prohibits elevation
        if (!currentLevel.canElevateTo(this.compatibilityLevel)) {
            throw new MixinInitialisationError(String.format("Mixin config %s requires compatibility level %s which is prohibited by %s",
                    this.name, this.compatibilityLevel, currentLevel));
        }

        CompatibilityLevel minCompatibilityLevel = MixinEnvironment.getMinCompatibilityLevel();
        if (this.compatibilityLevel.isLessThan(minCompatibilityLevel)) {
            this.logger.log(this.verboseLogging ? Level.INFO : Level.DEBUG,
                    "Compatibility level {} specified by {} is lower than the default level supported by the current mixin service ({}).",
                    this.compatibilityLevel, this, minCompatibilityLevel);
        }

        // Required level is higher than highest version we support, this possibly
        // means that a shaded mixin dependency has been usurped by an old version,
        // or the mixin author is trying to elevate the compatibility level beyond
        // the versions currently supported
        if (CompatibilityLevel.MAX_SUPPORTED.isLessThan(this.compatibilityLevel)) {
            this.logger.log(this.verboseLogging ? Level.WARN : Level.DEBUG,
                    "Compatibility level {} specified by {} is higher than the maximum level supported by this version of mixin ({}).",
                    this.compatibilityLevel, this, CompatibilityLevel.MAX_SUPPORTED);
        }
        
        MixinEnvironment.setCompatibilityLevel(this.compatibilityLevel);
    }

    /**
     * Called by MixinTargetContext when class version is elevated, allows us to
     * warn devs (or end-users with verbose turned on, for whatever reason) that
     * the current compatibility level is too low for the classes being
     * processed. The warning is only emitted at WARN for each new class version
     * and at DEBUG thereafter.
     * 
     * <p>The logic here is that we only really care about supported class
     * features, but a version of mixin which doesn't actually support newer
     * features may well be able to operate with classes *compiled* with a newer
     * JDK, but we don't actually know that for sure).
     */
    void checkCompatibilityLevel(MixinInfo mixin, int majorVersion, int minorVersion) {
        if (majorVersion <= this.compatibilityLevel.getClassMajorVersion()) {
            return;
        }
        
        Level logLevel = this.verboseLogging && majorVersion > this.warnedClassVersion ? Level.WARN : Level.DEBUG;
        String message = majorVersion > CompatibilityLevel.MAX_SUPPORTED.getClassMajorVersion()
                ? "the current version of Mixin" : "the declared compatibility level";
        this.warnedClassVersion = majorVersion;
        this.logger.log(logLevel, "{}: Class version {} required is higher than the class version supported by {} ({} supports class version {})",
                mixin, majorVersion, message, this.compatibilityLevel, this.compatibilityLevel.getClassMajorVersion());
    }

    // AMS - temp
    private MixinEnvironment parseSelector(String target, MixinEnvironment fallbackEnvironment) {
        if (target != null) {
            String[] selectors = target.split("[&\\| ]");
            for (String sel : selectors) {
                sel = sel.trim();
                Pattern environmentSelector = Pattern.compile("^@env(?:ironment)?\\(([A-Z]+)\\)$");
                Matcher environmentSelectorMatcher = environmentSelector.matcher(sel);
                if (environmentSelectorMatcher.matches()) {
                    // only parse first env selector
                    return MixinEnvironment.getEnvironment(Phase.forName(environmentSelectorMatcher.group(1)));
                }              
            }
            
            Phase phase = Phase.forName(target);
            if (phase != null) {
                return MixinEnvironment.getEnvironment(phase);
            }
        }
        return fallbackEnvironment;
    }
    
    private void initExtensions() {
        if (this.injectorOptions.injectionPoints != null) {
            for (String injectionPointClassName : this.injectorOptions.injectionPoints) {
                this.initInjectionPoint(injectionPointClassName, this.injectorOptions.namespace);
            }
        }

        if (this.injectorOptions.dynamicSelectors != null) {
            for (String dynamicSelectorClassName : this.injectorOptions.dynamicSelectors) {
                this.initDynamicSelector(dynamicSelectorClassName, this.injectorOptions.namespace);
            }
        }
    }

    @SuppressWarnings("unchecked")
    private void initInjectionPoint(String className, String namespace) {
        try {
            Class<?> injectionPointClass = this.findExtensionClass(className, InjectionPoint.class, "injection point");
            if (injectionPointClass != null) {
                try {
                    injectionPointClass.getMethod("find", String.class, InsnList.class, Collection.class);
                } catch (NoSuchMethodException cnfe) {
                    this.logger.error("Unable to register injection point {} for {}, the class is not compatible with this version of Mixin",
                            className, this, cnfe);
                    return;
                }

                InjectionPoint.register((Class<? extends InjectionPoint>)injectionPointClass, namespace);
            }
        } catch (Throwable th) {
            this.logger.catching(th);
        }
    }

    @SuppressWarnings("unchecked")
    private void initDynamicSelector(String className, String namespace) {
        try {
            Class<?> dynamicSelectorClass = this.findExtensionClass(className, ITargetSelectorDynamic.class, "dynamic selector");
            if (dynamicSelectorClass != null) {
                TargetSelector.register((Class<? extends ITargetSelectorDynamic>)dynamicSelectorClass, namespace);
            }
        } catch (Throwable th) {
            this.logger.catching(th);
        }
    }

    private Class<?> findExtensionClass(String className, Class<?> superType, String extensionType) {
        Class<?> extensionClass = null;
        try {
            extensionClass = this.service.getClassProvider().findClass(className, true);
        } catch (ClassNotFoundException cnfe) {
            this.logger.error("Unable to register {} {} for {}, the specified class was not found", extensionType, className, this, cnfe);
            return null;
        }

        if (!superType.isAssignableFrom(extensionClass)) {
            this.logger.error("Unable to register {} {} for {}, class is not assignable to {}", extensionType, className, this, superType);
            return null;
        }
        return extensionClass;
    }

    private boolean checkVersion() throws MixinInitialisationError {
        if (this.version == null) {
            // If the parent is non-null, then the version check has already been
            // performed/warned at that level
            if (this.parent != null && this.parent.version != null) {
                return true;
            }
<<<<<<< HEAD
            this.logger.debug("Mixin config {} does not specify \"minVersion\" property", this.name);
=======
            // requiredFeatures can be used instead of minVersion going forward
            if (this.requiredFeatures == null || this.requiredFeatures.isEmpty()) {
                this.logger.error("Mixin config {} does not specify \"minVersion\" or \"requiredFeatures\" property", this.name);
            }
>>>>>>> 2c9a9670
        }
        
        VersionNumber minVersion = VersionNumber.parse(this.version);
        VersionNumber curVersion = VersionNumber.parse(this.env.getVersion());
        if (minVersion.compareTo(curVersion) > 0) {
            this.logger.warn("Mixin config {} requires mixin subsystem version {} but {} was found. The mixin config will not be applied.",
                    this.name, minVersion, curVersion);
            
            if (this.required) {
                throw new MixinInitialisationError("Required mixin config " + this.name + " requires mixin subsystem version " + minVersion);
            }
            
            return false;
        }
        
        return true;
    }
    
    private boolean checkFeatures() throws MixinInitialisationError {
        if (this.requiredFeatures == null || this.requiredFeatures.isEmpty()) {
            return true;
        }
        
        Set<String> missingFeatures = new LinkedHashSet<String>();
        for (String featureId : this.requiredFeatures) {
            featureId = featureId.trim().toUpperCase(Locale.ROOT);
            if (!Feature.isActive(featureId)) {
                missingFeatures.add(featureId);
            }
        }
        
        if (missingFeatures.isEmpty()) {
            return true;
        }
        
        String strMissingFeatures = Joiner.on(", ").join(missingFeatures);
        this.logger.warn("Mixin config {} requires features [{}] which are not available. The mixin config will not be applied.",
                this.name, strMissingFeatures);
        
        if (this.required) {
            throw new MixinInitialisationError("Required mixin config " + this.name + " requires features [" + strMissingFeatures
                    + " which are not available");
        }

        return false;
    }
    
    /**
     * Add a new listener
     * 
     * @param listener listener to add
     */
    void addListener(IListener listener) {
        this.listeners.add(listener);
    }

    /**
     * Initialise the config once it's selected
     */
    void onSelect() {
        this.plugin = new PluginHandle(this, this.service, this.pluginClassName);
        this.plugin.onLoad(Strings.nullToEmpty(this.mixinPackage));
        
        if (Strings.isNullOrEmpty(this.mixinPackage)) {
            return;
        }

        if (!this.mixinPackage.endsWith(".")) {
            this.mixinPackage += ".";
        }
        
        boolean suppressRefMapWarning = false; 
        
        if (this.refMapperConfig == null) {
            this.refMapperConfig = this.plugin.getRefMapperConfig();
            
            if (this.refMapperConfig == null) {
                suppressRefMapWarning = true;
                this.refMapperConfig = ReferenceMapper.DEFAULT_RESOURCE;
            }
        }
        
        this.refMapper = ReferenceMapper.read(this.refMapperConfig);
        
        if (!suppressRefMapWarning && this.refMapper.isDefault() && !this.env.getOption(Option.DISABLE_REFMAP)) {
            this.logger.warn("Reference map '{}' for {} could not be read. If this is a development environment you can ignore this message",
                    this.refMapperConfig, this);
        }
        
        if (this.env.getOption(Option.REFMAP_REMAP)) {
            this.refMapper = RemappingReferenceMapper.of(this.env, this.refMapper);
        }

        if (this.refMapperWrapper != null) {
            String wrapperName = this.mixinPackage + this.refMapperWrapper;
            try {
                @SuppressWarnings("unchecked")
                Class<IReferenceMapper> wrapperCls = (Class<IReferenceMapper>) this.service.getClassProvider().findClass(wrapperName, true);
                Constructor<IReferenceMapper> ctr = wrapperCls.getConstructor(MixinEnvironment.class, IReferenceMapper.class);
                this.refMapper = ctr.newInstance(this.env, this.refMapper);
            } catch (ClassNotFoundException e) {
                this.logger.error("Reference map wrapper '{}' could not be found: ", wrapperName, e);
            } catch (ReflectiveOperationException e) {
                this.logger.error("Reference map wrapper '{}' could not be created: ", wrapperName, e);
            } catch (SecurityException e) {
                this.logger.error("Reference map wrapper '{}' could not be created: ", wrapperName, e);
            }
        }
    }

    /**
     * <p>Initialisation routine. It's important that we call this routine as
     * late as possible. In general we want to call it on the first call to
     * transform() in the parent transformer. At the very least we want to be
     * called <em>after</em> all the transformers for the current environment
     * have been spawned, because we will run the mixin bytecode through the
     * transformer chain and naturally we want this to happen at a point when we
     * can be reasonably sure that all transfomers have loaded.</p>
     * 
     * <p>For this reason we will invoke the initialisation on the first call to
     * either the <em>hasMixinsFor()</em> or <em>getMixinsFor()</em> methods.
     * </p>
     */
    void prepare(Extensions extensions) {
        if (this.prepared) {
            return;
        }
        this.prepared = true;
        
        this.prepareMixins("mixins", this.mixinClasses, false, extensions);
        
        switch (this.env.getSide()) {
            case CLIENT:
                this.prepareMixins("client", this.mixinClassesClient, false, extensions);
                break;
            case SERVER:
                this.prepareMixins("server", this.mixinClassesServer, false, extensions);
                break;
            case UNKNOWN:
                //$FALL-THROUGH$
            default:
                this.logger.warn("Mixin environment was unable to detect the current side, sided mixins will not be applied");
                break;
        }
    }
    
    void postInitialise(Extensions extensions) {
        if (this.plugin != null) {
            List<String> pluginMixins = this.plugin.getMixins();
            this.prepareMixins("companion plugin", pluginMixins, true, extensions);
        }
        
        for (Iterator<MixinInfo> iter = this.mixins.iterator(); iter.hasNext();) {
            MixinInfo mixin = iter.next();
            try {
                mixin.validate();
                for (IListener listener : this.listeners) {
                    listener.onInit(mixin);
                }
            } catch (InvalidMixinException ex) {
                this.logger.error(ex.getMixin() + ": " + ex.getMessage(), ex);
                this.removeMixin(mixin);
                iter.remove();
            } catch (Exception ex) {
                this.logger.error(ex.getMessage(), ex);
                this.removeMixin(mixin);
                iter.remove();
            }
        }
    }

    private void removeMixin(MixinInfo remove) {
        for (List<MixinInfo> mixinsFor : this.mixinMapping.values()) {
            for (Iterator<MixinInfo> iter = mixinsFor.iterator(); iter.hasNext();) {
                if (remove == iter.next()) {
                    iter.remove();
                }
            }
        }
    }

    private void prepareMixins(String collectionName, List<String> mixinClasses, boolean ignorePlugin, Extensions extensions) {
        if (mixinClasses == null) {
            return;
        }
        
        if (Strings.isNullOrEmpty(this.mixinPackage)) {
            if (mixinClasses.size() > 0) {
                this.logger.error("{} declares mixin classes in {} but does not specify a package, {} orphaned mixins will not be loaded: {}",
                        this, collectionName, mixinClasses.size(), mixinClasses);
            }
            return;
        }
        
        for (String mixinClass : mixinClasses) {
            String fqMixinClass = this.mixinPackage + mixinClass;
            
            if (mixinClass == null || MixinConfig.globalMixinList.contains(fqMixinClass)) {
                continue;
            }
            
            MixinInfo mixin = null;
            
            try {
                this.pendingMixins.add(mixin = new MixinInfo(this.service, this, mixinClass, this.plugin, ignorePlugin, extensions));
                MixinConfig.globalMixinList.add(fqMixinClass);
            } catch (InvalidMixinException ex) {
                if (this.required) {
                    throw ex;
                }
                this.logger.error(ex.getMessage(), ex);
            } catch (Exception ex) {
                if (this.required) {
                    throw new InvalidMixinException(mixin, "Error initialising mixin " + mixin + " - " + ex.getClass() + ": " + ex.getMessage(), ex);
                }
                this.logger.error(ex.getMessage(), ex);
            }
        }
        
        for (MixinInfo mixin : this.pendingMixins) {
            try {
                mixin.parseTargets();
                if (mixin.getTargetClasses().size() > 0) {
                    for (String targetClass : mixin.getTargetClasses()) {
                        String targetClassName = targetClass.replace('/', '.');
                        this.mixinsFor(targetClassName).add(mixin);
                        this.unhandledTargets.add(targetClassName);
                    }
                    for (IListener listener : this.listeners) {
                        listener.onPrepare(mixin);
                    }
                    this.mixins.add(mixin);
                }
            } catch (InvalidMixinException ex) {
                if (this.required) {
                    throw ex;
                }
                this.logger.error(ex.getMessage(), ex);
            } catch (Exception ex) {
                if (this.required) {
                    throw new InvalidMixinException(mixin, "Error initialising mixin " + mixin + " - " + ex.getClass() + ": " + ex.getMessage(), ex);
                }
                this.logger.error(ex.getMessage(), ex);
            }
        }
        
        this.pendingMixins.clear();
    }

    void postApply(String transformedName, ClassNode targetClass) {
        this.unhandledTargets.remove(transformedName);
    }
    
    /**
     * Get marshalling handle
     */
    public Config getHandle() {
        if (this.handle == null) {
            this.handle = new Config(this);
        }
        return this.handle;
    }
    
    /* (non-Javadoc)
     * @see org.spongepowered.asm.mixin.transformer.IMixinConfig#isRequired()
     */
    @Override
    public boolean isRequired() {
        return this.required;
    }
    
    /* (non-Javadoc)
     * @see org.spongepowered.asm.mixin.extensibility.IMixinConfig
     *      #getEnvironment()
     */
    @Override
    public MixinEnvironment getEnvironment() {
        return this.env;
    }
    
    MixinConfig getParent() {
        return this.parent;
    }
    
    /* (non-Javadoc)
     * @see org.spongepowered.asm.mixin.transformer.IMixinConfig#getName()
     */
    @Override
    public String getName() {
        return this.name;
    }
    
    /* (non-Javadoc)
     * @see org.spongepowered.asm.mixin.extensibility.IMixinConfig#getSource()
     */
    @Override
    public IMixinConfigSource getSource() {
        return this.source;
    }
    
    /* (non-Javadoc)
     * @see org.spongepowered.asm.mixin.extensibility.IMixinConfig
     *      #getCleanSourceId()
     */
    @Override
    public String getCleanSourceId() {
        if (this.source == null) {
            return null;
        }
        String sourceId = this.source.getId();
        if (sourceId == null) {
            return null;
        }
        return sourceId.replaceAll("[^A-Za-z]", "");
    }

    /**
     * Get the package containing all mixin classes
     */
    @Override
    public String getMixinPackage() {
        return Strings.nullToEmpty(this.mixinPackage);
    }
    
    /**
     * Get the priority
     */
    @Override
    public int getPriority() {
        return this.priority;
    }

    /**
     * Get the default priority for mixins in this config. Values specified in
     * the mixin annotation still override this value
     */
    public int getDefaultMixinPriority() {
        return this.mixinPriority;
    }
    
    /**
     * Get the defined value for the {@link Inject#require} parameter on
     * injectors defined in mixins in this configuration.
     * 
     * @return default require value
     */
    public int getDefaultRequiredInjections() {
        return this.injectorOptions.defaultRequireValue;
    }
    
    /**
     * Get the defined injector group for injectors
     * 
     * @return default group name
     */
    public String getDefaultInjectorGroup() {
        String defaultGroup = this.injectorOptions.defaultGroup;
        return defaultGroup != null && !defaultGroup.isEmpty() ? defaultGroup : "default";
    }
    
    /**
     * Get whether visibility level for overwritten methods should be conformed
     * to the target class
     * 
     * @return true if conform is enabled
     */
    public boolean conformOverwriteVisibility() {
        return this.overwriteOptions.conformAccessModifiers;
    }
    
    /**
     * Get whether {@link Overwrite} annotations are required to enable
     * overwrite behaviour for mixins in this config
     * 
     * @return true to require overwriting methods to be annotated
     */
    public boolean requireOverwriteAnnotations() {
        return this.overwriteOptions.requireOverwriteAnnotations;
    }
    
    /**
     * Get the maximum allowed value of {@link At#by}. High values of shift can
     * indicate very brittle injectors and in general should be replaced with
     * slices. This value determines the warning/error threshold (behaviour
     * determined by the environment) for the value of <tt>by</tt>.
     * 
     * @return defined shift warning threshold for this config
     */
    public int getMaxShiftByValue() {
        return Math.min(Math.max(this.injectorOptions.maxShiftBy, 0), InjectionPoint.MAX_ALLOWED_SHIFT_BY);
    }

    // AMS - temp
    public boolean select(MixinEnvironment environment) {
        this.visited = true;
        return this.env == environment;
    }
    
    // AMS - temp
    boolean isVisited() {
        return this.visited;
    }
    
    /**
     * Get the number of mixins in this config, for debug logging
     * 
     * @return total enumerated mixins in set
     */
    int getDeclaredMixinCount() {
        return MixinConfig.getCollectionSize(this.mixinClasses, this.mixinClassesClient, this.mixinClassesServer);
    }

    /**
     * Get the number of mixins actually initialised, for debug logging
     * 
     * @return total enumerated mixins in set
     */
    int getMixinCount() {
        return this.mixins.size();
    }

    /**
     * Get the list of mixin classes we will be applying
     */
    @SuppressWarnings({"unchecked", "rawtypes"})
    public List<String> getClasses() {
        if (Strings.isNullOrEmpty(this.mixinPackage)) {
            return Collections.<String>emptyList();
        }

        Builder<String> list = ImmutableList.<String>builder();
        for (List<String> classes : new List[] { this.mixinClasses, this.mixinClassesClient, this.mixinClassesServer} ) {
            if (classes != null) {
                for (String className : classes) {
                    list.add(this.mixinPackage + className);
                }
            }
        }
        return list.build();
    }

    /**
     * Get whether to propogate the source file attribute from a mixin onto the
     * target class
     */
    public boolean shouldSetSourceFile() {
        return this.setSourceFile;
    }
    
    /**
     * Get the reference remapper for injectors
     */
    public IReferenceMapper getReferenceMapper() {
        if (this.env.getOption(Option.DISABLE_REFMAP)) {
            return ReferenceMapper.DEFAULT_MAPPER;
        }
        this.refMapper.setContext(this.env.getRefmapObfuscationContext());
        return this.refMapper;
    }
    
    String remapClassName(String className, String reference) {
//        String remapped = this.plugin != null ? this.plugin.remap(className, reference) : null;
//        if (remapped != null) {
//            return remapped;
//        }
        IReferenceMapper mapper = this.getReferenceMapper();
        if (mapper instanceof IClassReferenceMapper) {
            return ((IClassReferenceMapper) mapper).remapClassName(className, reference);
        } else {
            return mapper.remap(className, reference);
        }
    }
    
    /* (non-Javadoc)
     * @see org.spongepowered.asm.mixin.transformer.IMixinConfig#getPlugin()
     */
    @Override
    public IMixinConfigPlugin getPlugin() {
        return this.plugin.get();
    }

    /**
     * Returns a mutable view of the targets set, used to pass the targets to
     * config plugins
     */
    public Set<String> getTargetsSet() {
        return this.mixinMapping.keySet();
    }

    /* (non-Javadoc)
     * @see org.spongepowered.asm.mixin.transformer.IMixinConfig#getTargets()
     */
    @Override
    public Set<String> getTargets() {
        return Collections.<String>unmodifiableSet(this.mixinMapping.keySet());
    }
    
    /**
     * Get targets for this configuration
     */
    public Set<String> getUnhandledTargets() {
        return Collections.<String>unmodifiableSet(this.unhandledTargets);
    }
    
    /**
     * Decorate this config with arbitrary metadata for debugging or
     * compatibility purposes
     * 
     * @param key meta key
     * @param value meta value
     * @param <V> value type
     * @throws IllegalArgumentException if the specified key exists already
     */
    @Override
    public <V> void decorate(String key, V value) {
        if (this.decorations == null) {
            this.decorations = new HashMap<String, Object>();
        }
        if (this.decorations.containsKey(key)) {
            throw new IllegalArgumentException(String.format("Decoration with key '%s' already exists on config %s", key, this));
        }
        this.decorations.put(key, value);
    }
    
    /**
     * Get whether this node is decorated with the specified key
     * 
     * @param key meta key
     * @return true if the specified decoration exists
     */
    @Override
    public boolean hasDecoration(String key) {
        return this.decorations != null && this.decorations.get(key) != null;
    }
    
    /**
     * Get the specified decoration
     * 
     * @param key meta key
     * @param <V> value type
     * @return decoration value or null if absent
     */
    @Override
    @SuppressWarnings("unchecked")
    public <V> V getDecoration(String key) {
        return (V) (this.decorations == null ? null : this.decorations.get(key));
    }

    /**
     * Get the logging level for this config
     */
    public Level getLoggingLevel() {
        return this.verboseLogging ? Level.INFO : Level.DEBUG;
    }

    /**
     * Get whether verbose logging is enabled
     */
    public boolean isVerboseLogging() {
        return this.verboseLogging;
    }

    /**
     * Get whether this config's package matches the supplied class name
     * 
     * @param className Class name to check
     * @return True if the specified class name is in this config's mixin
     *      package
     */
    public boolean packageMatch(String className) {
        return !Strings.isNullOrEmpty(this.mixinPackage) && className.startsWith(this.mixinPackage);
    }
    
    /**
     * Check whether this configuration bundle has a mixin for the specified
     * class
     * 
     * @param targetClass target class
     * @return true if this bundle contains any mixins for the specified target
     */
    public boolean hasMixinsFor(String targetClass) {
        return this.mixinMapping.containsKey(targetClass);
    }
    
    boolean hasPendingMixinsFor(String targetClass) {
        if (this.packageMatch(targetClass)) {
            return false;
        }
        for (MixinInfo pendingMixin : this.pendingMixins) {
            if (pendingMixin.hasDeclaredTarget(targetClass)) {
                return true;
            }
        }
        return false;
    }
    
    /**
     * Get mixins for the specified target class
     * 
     * @param targetClass target class
     * @return mixins for the specified target
     */
    public List<MixinInfo> getMixinsFor(String targetClass) {
        return this.mixinsFor(targetClass);
    }

    private List<MixinInfo> mixinsFor(String targetClass) {
        List<MixinInfo> mixins = this.mixinMapping.get(targetClass);
        if (mixins == null) {
            mixins = new ArrayList<MixinInfo>();
            this.mixinMapping.put(targetClass, mixins);
        }
        return mixins;
    }

    /**
     * Updates a mixin with new bytecode
     *
     * @param mixinClass Name of the mixin class
     * @param classNode New class
     * @return List of classes that need to be updated
     */
    public List<String> reloadMixin(String mixinClass, ClassNode classNode) {
        for (Iterator<MixinInfo> iter = this.mixins.iterator(); iter.hasNext();) {
            MixinInfo mixin = iter.next();
            if (mixin.getClassName().equals(mixinClass)) {
                mixin.reloadMixin(classNode);
                return mixin.getTargetClasses();
            }
        }
        return Collections.<String>emptyList();
    }
    
    @Override
    public String toString() {
        return this.name;
    }

    /* (non-Javadoc)
     * @see java.lang.Comparable#compareTo(java.lang.Object)
     */
    @Override
    public int compareTo(MixinConfig other) {
        if (other == null) {
            return 0;
        }
        if (other.priority == this.priority) {
            return CompareUtil.compare(this.order, other.order);
        } else {
            return (this.priority < other.priority) ? -1 : 1;
        }
    }
    
    /**
     * Factory method, creates a new mixin configuration bundle from the
     * specified configFile, which must be accessible on the classpath
     * 
     * @param configFile configuration file to load
     * @param outer fallback environment
     * @return new Config
     */
    static Config create(String configFile, MixinEnvironment outer, IMixinConfigSource source) {
        try {
            IMixinService service = MixinService.getService();
            InputStream resource = service.getResourceAsStream(configFile);
            if (resource == null) {
                throw new IllegalArgumentException(String.format("The specified resource '%s' was invalid or could not be read", configFile));
            }
            MixinConfig config = new Gson().fromJson(new InputStreamReader(resource), MixinConfig.class);
            if (config.onLoad(service, configFile, outer, source)) {
                return config.getHandle();
            }
            return null;
        } catch (IllegalArgumentException ex) {
            throw ex;
        } catch (Exception ex) {
            throw new IllegalArgumentException(String.format("The specified resource '%s' was invalid or could not be read", configFile), ex);
        }
    }

    private static int getCollectionSize(Collection<?>... collections) {
        int total = 0;
        for (Collection<?> collection : collections) {
            if (collection != null) {
                total += collection.size();
            }
        }
        return total;
    }

}<|MERGE_RESOLUTION|>--- conflicted
+++ resolved
@@ -31,6 +31,7 @@
 import java.util.regex.Matcher;
 import java.util.regex.Pattern;
 
+import com.google.common.base.Joiner;
 import org.spongepowered.asm.logging.Level;
 import org.spongepowered.asm.logging.ILogger;
 import org.spongepowered.asm.launch.MixinInitialisationError;
@@ -61,7 +62,6 @@
 import org.spongepowered.asm.util.CompareUtil;
 import org.spongepowered.asm.util.VersionNumber;
 
-import com.google.common.base.Joiner;
 import com.google.common.base.Strings;
 import com.google.common.collect.ImmutableList;
 import com.google.common.collect.ImmutableList.Builder;
@@ -83,7 +83,7 @@
          * explicit value is defined on the injector. Setting this value to 1
          * essentially makes all injectors in the config automatically required.
          * Individual injectors can still be marked optional by explicitly
-         * setting their <tt>require</tt> value to 0. 
+         * setting their <tt>require</tt> value to 0.
          */
         @SerializedName("defaultRequire")
         int defaultRequireValue = 0;
@@ -101,14 +101,10 @@
          */
         @SerializedName("namespace")
         String namespace;
-<<<<<<< HEAD
-
-=======
-        
+
         /**
          * List of fully-qualified custom injection point classes to register
          */
->>>>>>> 2c9a9670
         @SerializedName("injectionPoints")
         List<String> injectionPoints;
         
@@ -117,15 +113,11 @@
          */
         @SerializedName("dynamicSelectors")
         List<String> dynamicSelectors;
-<<<<<<< HEAD
-
-=======
-        
+
         /**
          * Allows the max Shift.By value to adjusted from the environment
          * default, max value is 5
          */
->>>>>>> 2c9a9670
         @SerializedName("maxShiftBy")
         int maxShiftBy = InjectionPoint.DEFAULT_ALLOWED_SHIFT_BY;
 
@@ -386,7 +378,7 @@
      * The source of this mixin config
      */
     private transient IMixinConfigSource source;
-    
+
     /**
      * Name of the {@link IMixinConfigPlugin} to hook onto this MixinConfig 
      */
@@ -465,7 +457,7 @@
         this.service = service;
         this.name = name;
         this.source = source;
-        
+
         // If parent is specified, don't perform postinit until parent is assigned
         if (!Strings.isNullOrEmpty(this.parentName)) {
             return true;
@@ -731,14 +723,10 @@
             if (this.parent != null && this.parent.version != null) {
                 return true;
             }
-<<<<<<< HEAD
-            this.logger.debug("Mixin config {} does not specify \"minVersion\" property", this.name);
-=======
             // requiredFeatures can be used instead of minVersion going forward
             if (this.requiredFeatures == null || this.requiredFeatures.isEmpty()) {
-                this.logger.error("Mixin config {} does not specify \"minVersion\" or \"requiredFeatures\" property", this.name);
-            }
->>>>>>> 2c9a9670
+                this.logger.debug("Mixin config {} does not specify \"minVersion\" or \"requiredFeatures\" property", this.name);
+            }
         }
         
         VersionNumber minVersion = VersionNumber.parse(this.version);
@@ -761,7 +749,7 @@
         if (this.requiredFeatures == null || this.requiredFeatures.isEmpty()) {
             return true;
         }
-        
+
         Set<String> missingFeatures = new LinkedHashSet<String>();
         for (String featureId : this.requiredFeatures) {
             featureId = featureId.trim().toUpperCase(Locale.ROOT);
@@ -769,15 +757,15 @@
                 missingFeatures.add(featureId);
             }
         }
-        
+
         if (missingFeatures.isEmpty()) {
             return true;
         }
-        
+
         String strMissingFeatures = Joiner.on(", ").join(missingFeatures);
         this.logger.warn("Mixin config {} requires features [{}] which are not available. The mixin config will not be applied.",
                 this.name, strMissingFeatures);
-        
+
         if (this.required) {
             throw new MixinInitialisationError("Required mixin config " + this.name + " requires features [" + strMissingFeatures
                     + " which are not available");
@@ -785,7 +773,7 @@
 
         return false;
     }
-    
+
     /**
      * Add a new listener
      * 
@@ -1030,7 +1018,7 @@
     public String getName() {
         return this.name;
     }
-    
+
     /* (non-Javadoc)
      * @see org.spongepowered.asm.mixin.extensibility.IMixinConfig#getSource()
      */
@@ -1038,7 +1026,7 @@
     public IMixinConfigSource getSource() {
         return this.source;
     }
-    
+
     /* (non-Javadoc)
      * @see org.spongepowered.asm.mixin.extensibility.IMixinConfig
      *      #getCleanSourceId()

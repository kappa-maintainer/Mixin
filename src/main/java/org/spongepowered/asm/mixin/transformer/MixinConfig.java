--- conflicted
+++ resolved
@@ -31,11 +31,7 @@
 import java.util.regex.Matcher;
 import java.util.regex.Pattern;
 
-<<<<<<< HEAD
-import org.spongepowered.asm.launch.GlobalProperties;
-=======
 import com.google.common.base.Joiner;
->>>>>>> 9aca17d5
 import org.spongepowered.asm.logging.Level;
 import org.spongepowered.asm.logging.ILogger;
 import org.spongepowered.asm.launch.MixinInitialisationError;
@@ -48,7 +44,6 @@
 import org.spongepowered.asm.mixin.MixinEnvironment.Phase;
 import org.spongepowered.asm.mixin.Overwrite;
 import org.spongepowered.asm.mixin.extensibility.IMixinConfig;
-import org.spongepowered.asm.mixin.extensibility.IMixinConfigModifier;
 import org.spongepowered.asm.mixin.extensibility.IMixinConfigPlugin;
 import org.spongepowered.asm.mixin.extensibility.IMixinConfigSource;
 import org.spongepowered.asm.mixin.injection.At;
@@ -197,8 +192,6 @@
      * Global list of mixin classes, so we can skip any duplicates
      */
     private static final Set<String> globalMixinList = new HashSet<String>();
-
-    static final Map<String, IMixinConfigModifier> modifierMap = new HashMap<>();
     
     /**
      * Log even more things
@@ -472,7 +465,7 @@
         // If no parent, initialise config options
         this.env = this.parseSelector(this.selector, fallbackEnvironment);
         this.verboseLogging |= this.env.getOption(Option.DEBUG_VERBOSE);
-        this.required = this.requiredValue != null && this.requiredValue && !this.env.getOption(Option.IGNORE_REQUIRED);
+        this.required = this.requiredValue != null && this.requiredValue.booleanValue() && !this.env.getOption(Option.IGNORE_REQUIRED);
         this.initPriority(IMixinConfig.DEFAULT_PRIORITY, IMixinConfig.DEFAULT_PRIORITY);
         
         if (this.injectorOptions == null) {
@@ -482,18 +475,8 @@
         if (this.overwriteOptions == null) {
             this.overwriteOptions = new OverwriteOptions();
         }
-
-        boolean success = this.postInit();
-        if (modifierMap.containsKey(name)) {
-            IMixinConfigModifier modifier = modifierMap.get(name);
-            modifier.injectConfig(name);
-            this.mixinClasses = modifier.modifyMixinClasses(this.mixinClasses);
-            this.mixinClassesClient = modifier.modifyMixinClassesClient(this.mixinClassesClient);
-            this.mixinClassesServer = modifier.modifyMixinClassesServer(this.mixinClassesServer);
-            this.env = modifier.modifyEnvironment(this.env);
-            success = modifier.shouldAddMixinConfig(success);
-        }
-        return success;
+        
+        return this.postInit();
     }
 
     String getParentName() {
@@ -1138,7 +1121,7 @@
     // AMS - temp
     public boolean select(MixinEnvironment environment) {
         this.visited = true;
-        return environment.getPhase().laterThan(this.env.getPhase());
+        return this.env == environment;
     }
     
     // AMS - temp
@@ -1404,15 +1387,7 @@
      * @param outer fallback environment
      * @return new Config
      */
-<<<<<<< HEAD
-    static Config create(String configFile, MixinEnvironment outer) {
-        Set<String> disabledMixinConfigs = GlobalProperties.get(GlobalProperties.Keys.CLEANROOM_DISABLE_MIXIN_CONFIGS, Collections.<String>emptySet());
-        if (disabledMixinConfigs.contains(configFile)) {
-            return null;
-        }
-=======
     static Config create(String configFile, MixinEnvironment outer, IMixinConfigSource source) {
->>>>>>> 9aca17d5
         try {
             IMixinService service = MixinService.getService();
             InputStream resource = service.getResourceAsStream(configFile);

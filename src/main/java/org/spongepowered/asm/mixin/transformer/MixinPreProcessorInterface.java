/*
 * This file is part of Mixin, licensed under the MIT License (MIT).
 *
 * Copyright (c) SpongePowered <https://www.spongepowered.org>
 * Copyright (c) contributors
 *
 * Permission is hereby granted, free of charge, to any person obtaining a copy
 * of this software and associated documentation files (the "Software"), to deal
 * in the Software without restriction, including without limitation the rights
 * to use, copy, modify, merge, publish, distribute, sublicense, and/or sell
 * copies of the Software, and to permit persons to whom the Software is
 * furnished to do so, subject to the following conditions:
 *
 * The above copyright notice and this permission notice shall be included in
 * all copies or substantial portions of the Software.
 *
 * THE SOFTWARE IS PROVIDED "AS IS", WITHOUT WARRANTY OF ANY KIND, EXPRESS OR
 * IMPLIED, INCLUDING BUT NOT LIMITED TO THE WARRANTIES OF MERCHANTABILITY,
 * FITNESS FOR A PARTICULAR PURPOSE AND NONINFRINGEMENT. IN NO EVENT SHALL THE
 * AUTHORS OR COPYRIGHT HOLDERS BE LIABLE FOR ANY CLAIM, DAMAGES OR OTHER
 * LIABILITY, WHETHER IN AN ACTION OF CONTRACT, TORT OR OTHERWISE, ARISING FROM,
 * OUT OF OR IN CONNECTION WITH THE SOFTWARE OR THE USE OR OTHER DEALINGS IN
 * THE SOFTWARE.
 */
package org.spongepowered.asm.mixin.transformer;

import java.lang.reflect.Modifier;

import org.objectweb.asm.Opcodes;
import org.objectweb.asm.tree.AnnotationNode;
import org.objectweb.asm.tree.FieldNode;
import org.spongepowered.asm.mixin.MixinEnvironment;
import org.spongepowered.asm.mixin.Shadow;
import org.spongepowered.asm.mixin.MixinEnvironment.CompatibilityLevel;
<<<<<<< HEAD
import org.spongepowered.asm.mixin.Mutable;
=======
import org.spongepowered.asm.mixin.MixinEnvironment.Feature;
import org.spongepowered.asm.mixin.injection.struct.InjectionInfo;
>>>>>>> 2c9a9670
import org.spongepowered.asm.mixin.transformer.ClassInfo.Method;
import org.spongepowered.asm.mixin.transformer.MixinInfo.MixinClassNode;
import org.spongepowered.asm.mixin.transformer.MixinInfo.MixinMethodNode;
import org.spongepowered.asm.mixin.transformer.throwables.InvalidInterfaceMixinException;
import org.spongepowered.asm.mixin.transformer.throwables.InvalidMixinException;
import org.spongepowered.asm.util.Annotations;
import org.spongepowered.asm.util.Bytecode;
<<<<<<< HEAD
import org.spongepowered.asm.util.Constants;
=======
import org.spongepowered.asm.util.Bytecode.Visibility;
>>>>>>> 2c9a9670
import org.spongepowered.asm.util.LanguageFeatures;

/**
 * Bytecode preprocessor for interface mixins, simply performs some additional
 * verification for things which are unsupported in interfaces
 */
class MixinPreProcessorInterface extends MixinPreProcessorStandard {
    
    /**
     * Ctor
     * 
     * @param mixin Mixin info
     * @param classNode Mixin classnode
     */
    MixinPreProcessorInterface(MixinInfo mixin, MixinClassNode classNode) {
        super(mixin, classNode);
    }

    /* (non-Javadoc)
     * @see org.spongepowered.asm.mixin.transformer.MixinPreProcessor
     *      #prepareMethod(org.objectweb.asm.tree.MethodNode,
     *      org.spongepowered.asm.mixin.transformer.ClassInfo.Method)
     */
    @Override
    protected void prepareMethod(MixinMethodNode mixinMethod, Method method) {
<<<<<<< HEAD
        // Userland interfaces should not have non-public methods except for lambda bodies
        if (!Bytecode.hasFlag(mixinMethod, Opcodes.ACC_PUBLIC)) {
            if (Bytecode.hasFlag(mixinMethod, Opcodes.ACC_SYNTHETIC)) {
                CompatibilityLevel requiredLevel = CompatibilityLevel.requiredFor(LanguageFeatures.PRIVATE_SYNTHETIC_METHODS_IN_INTERFACES);
                if (MixinEnvironment.getCompatibilityLevel().isLessThan(requiredLevel)) {
                    throw new InvalidInterfaceMixinException(this.mixin, String.format(
                            "Interface mixin contains a synthetic private method but compatibility level %s is required! Found %s in %s",
                            requiredLevel, method, this.mixin));
                }
            } else if (Constants.CLINIT.equals(mixinMethod.name) && "()V".equals(mixinMethod.desc)) {
                return; //In order to shadow fields they must have a value set, this may result in a static initialiser being included
            } else if (!Bytecode.hasFlag(mixinMethod, Opcodes.ACC_PRIVATE) || !MixinEnvironment.getCompatibilityLevel().supports(LanguageFeatures.PRIVATE_METHODS_IN_INTERFACES)) {
                //On versions that support it private methods are also allowed
                throw new InvalidInterfaceMixinException(this.mixin, "Interface mixin contains a non-public method! Found " + method + " in "
                        + this.mixin);
=======
        boolean isPublic = Bytecode.hasFlag(mixinMethod, Opcodes.ACC_PUBLIC);
        Feature injectorsInInterfaceMixins = Feature.INJECTORS_IN_INTERFACE_MIXINS;
        CompatibilityLevel currentLevel = MixinEnvironment.getCompatibilityLevel();
        CompatibilityLevel requiredLevelSynthetic = CompatibilityLevel.requiredFor(LanguageFeatures.PRIVATE_SYNTHETIC_METHODS_IN_INTERFACES);

        if (!isPublic && mixinMethod.isSynthetic()) {
            if (currentLevel.isLessThan(requiredLevelSynthetic)) {
                throw new InvalidInterfaceMixinException(this.mixin, String.format(
                        "Interface mixin contains a synthetic private method but compatibility level %s is required! Found %s in %s",
                        requiredLevelSynthetic, method, this.mixin));
>>>>>>> 2c9a9670
            }
            // Private synthetic is ok, do not process further
            return;
        }
        
        if (!isPublic) {
            CompatibilityLevel requiredLevelPrivate = CompatibilityLevel.requiredFor(LanguageFeatures.PRIVATE_METHODS_IN_INTERFACES);
            if (currentLevel.isLessThan(requiredLevelPrivate)) {
                throw new InvalidInterfaceMixinException(this.mixin, String.format(
                        "Interface mixin contains a private method but compatibility level %s is required! Found %s in %s",
                        requiredLevelPrivate, method, this.mixin));
            }
        }

        AnnotationNode injectorAnnotation = InjectionInfo.getInjectorAnnotation(this.mixin, mixinMethod);
        if (injectorAnnotation == null) {
            super.prepareMethod(mixinMethod, method);
            return;
        }
        
        if (injectorsInInterfaceMixins.isAvailable() && !injectorsInInterfaceMixins.isEnabled()) {
            throw new InvalidInterfaceMixinException(this.mixin, String.format(
                    "Interface mixin contains an injector but Feature.INJECTORS_IN_INTERFACE_MIXINS is disabled! Found %s in %s",
                    method, this.mixin));
        }
        
        // Make injectors private synthetic if the current runtime supports it
        if (isPublic
                && !currentLevel.supports(LanguageFeatures.PRIVATE_METHODS_IN_INTERFACES)
                && currentLevel.supports(LanguageFeatures.PRIVATE_SYNTHETIC_METHODS_IN_INTERFACES)) {
            Bytecode.setVisibility(mixinMethod, Visibility.PRIVATE);
            mixinMethod.access |= Opcodes.ACC_SYNTHETIC;
        }
    }
    
    /* (non-Javadoc)
     * @see org.spongepowered.asm.mixin.transformer.MixinPreProcessor
     *      #validateField(
     *      org.spongepowered.asm.mixin.transformer.MixinTargetContext,
     *      org.objectweb.asm.tree.FieldNode,
     *      org.objectweb.asm.tree.AnnotationNode)
     */
    @Override
    protected boolean validateField(MixinTargetContext context, FieldNode field, AnnotationNode shadow) {
        //All fields in interfaces are public, static, final constants (or the JVM throws a ClassFormatError)
        if (!Bytecode.isStatic(field) || !Bytecode.hasFlag(field, Opcodes.ACC_PUBLIC) || !Bytecode.hasFlag(field, Opcodes.ACC_FINAL)) {
            throw new InvalidInterfaceMixinException(this.mixin, String.format("Interface mixin contains an illegal field! Found %s %s in %s",
                    Modifier.toString(field.access), field.name, this.mixin));
        }
        
        //Whilst we could support adding constants, they'd always be public so there's little benefit to allowing it
        if (shadow == null) {
            throw new InvalidInterfaceMixinException(this.mixin, String.format("Interface mixin %s contains a non-shadow field: %s",
                    this.mixin, field.name));
        }

        //Making a field non-final will result in verification crashes, so @Mutable is always a mistake
        if (Annotations.getVisible(field, Mutable.class) != null) {
        	throw new InvalidInterfaceMixinException(this.mixin, String.format("@Shadow field %s.%s is marked as mutable. This is not allowed.",
                    this.mixin, field.name));
        }

        //Shadow fields can't have prefixes, it's meaningless for them anyway
        String prefix = Annotations.<String>getValue(shadow, "prefix", Shadow.class);
        if (field.name.startsWith(prefix)) {
            throw new InvalidMixinException(context, String.format("@Shadow field %s.%s has a shadow prefix. This is not allowed.",
                    context, field.name));
        }

        //Imaginary super fields are only supported for classes
        if (Constants.IMAGINARY_SUPER.equals(field.name)) {
            throw new InvalidInterfaceMixinException(this.mixin, String.format("Interface mixin %s contains an imaginary super. This is not allowed",
                    this.mixin));
        }

        return true;
    }
    
}<|MERGE_RESOLUTION|>--- conflicted
+++ resolved
@@ -24,20 +24,14 @@
  */
 package org.spongepowered.asm.mixin.transformer;
 
-import java.lang.reflect.Modifier;
-
 import org.objectweb.asm.Opcodes;
 import org.objectweb.asm.tree.AnnotationNode;
 import org.objectweb.asm.tree.FieldNode;
 import org.spongepowered.asm.mixin.MixinEnvironment;
+import org.spongepowered.asm.mixin.MixinEnvironment.CompatibilityLevel;
+import org.spongepowered.asm.mixin.Mutable;
 import org.spongepowered.asm.mixin.Shadow;
-import org.spongepowered.asm.mixin.MixinEnvironment.CompatibilityLevel;
-<<<<<<< HEAD
-import org.spongepowered.asm.mixin.Mutable;
-=======
-import org.spongepowered.asm.mixin.MixinEnvironment.Feature;
 import org.spongepowered.asm.mixin.injection.struct.InjectionInfo;
->>>>>>> 2c9a9670
 import org.spongepowered.asm.mixin.transformer.ClassInfo.Method;
 import org.spongepowered.asm.mixin.transformer.MixinInfo.MixinClassNode;
 import org.spongepowered.asm.mixin.transformer.MixinInfo.MixinMethodNode;
@@ -45,12 +39,10 @@
 import org.spongepowered.asm.mixin.transformer.throwables.InvalidMixinException;
 import org.spongepowered.asm.util.Annotations;
 import org.spongepowered.asm.util.Bytecode;
-<<<<<<< HEAD
 import org.spongepowered.asm.util.Constants;
-=======
-import org.spongepowered.asm.util.Bytecode.Visibility;
->>>>>>> 2c9a9670
 import org.spongepowered.asm.util.LanguageFeatures;
+
+import java.lang.reflect.Modifier;
 
 /**
  * Bytecode preprocessor for interface mixins, simply performs some additional
@@ -75,40 +67,27 @@
      */
     @Override
     protected void prepareMethod(MixinMethodNode mixinMethod, Method method) {
-<<<<<<< HEAD
-        // Userland interfaces should not have non-public methods except for lambda bodies
-        if (!Bytecode.hasFlag(mixinMethod, Opcodes.ACC_PUBLIC)) {
-            if (Bytecode.hasFlag(mixinMethod, Opcodes.ACC_SYNTHETIC)) {
-                CompatibilityLevel requiredLevel = CompatibilityLevel.requiredFor(LanguageFeatures.PRIVATE_SYNTHETIC_METHODS_IN_INTERFACES);
-                if (MixinEnvironment.getCompatibilityLevel().isLessThan(requiredLevel)) {
-                    throw new InvalidInterfaceMixinException(this.mixin, String.format(
-                            "Interface mixin contains a synthetic private method but compatibility level %s is required! Found %s in %s",
-                            requiredLevel, method, this.mixin));
-                }
-            } else if (Constants.CLINIT.equals(mixinMethod.name) && "()V".equals(mixinMethod.desc)) {
-                return; //In order to shadow fields they must have a value set, this may result in a static initialiser being included
-            } else if (!Bytecode.hasFlag(mixinMethod, Opcodes.ACC_PRIVATE) || !MixinEnvironment.getCompatibilityLevel().supports(LanguageFeatures.PRIVATE_METHODS_IN_INTERFACES)) {
-                //On versions that support it private methods are also allowed
-                throw new InvalidInterfaceMixinException(this.mixin, "Interface mixin contains a non-public method! Found " + method + " in "
-                        + this.mixin);
-=======
         boolean isPublic = Bytecode.hasFlag(mixinMethod, Opcodes.ACC_PUBLIC);
-        Feature injectorsInInterfaceMixins = Feature.INJECTORS_IN_INTERFACE_MIXINS;
+        MixinEnvironment.Feature injectorsInInterfaceMixins = MixinEnvironment.Feature.INJECTORS_IN_INTERFACE_MIXINS;
         CompatibilityLevel currentLevel = MixinEnvironment.getCompatibilityLevel();
         CompatibilityLevel requiredLevelSynthetic = CompatibilityLevel.requiredFor(LanguageFeatures.PRIVATE_SYNTHETIC_METHODS_IN_INTERFACES);
 
         if (!isPublic && mixinMethod.isSynthetic()) {
-            if (currentLevel.isLessThan(requiredLevelSynthetic)) {
-                throw new InvalidInterfaceMixinException(this.mixin, String.format(
-                        "Interface mixin contains a synthetic private method but compatibility level %s is required! Found %s in %s",
-                        requiredLevelSynthetic, method, this.mixin));
->>>>>>> 2c9a9670
+            if (mixinMethod.isSynthetic()) {
+                if (currentLevel.isLessThan(requiredLevelSynthetic)) {
+                    throw new InvalidInterfaceMixinException(this.mixin, String.format(
+                            "Interface mixin contains a synthetic private method but compatibility level %s is required! Found %s in %s",
+                            requiredLevelSynthetic, method, this.mixin));
+                }
+                // Private synthetic is ok, do not process further
+                return;
             }
-            // Private synthetic is ok, do not process further
-            return;
         }
         
         if (!isPublic) {
+            if (Constants.CLINIT.equals(mixinMethod.name) && "()V".equals(mixinMethod.desc)) {
+                return; //In order to shadow fields they must have a value set, this may result in a static initialiser being included
+            }
             CompatibilityLevel requiredLevelPrivate = CompatibilityLevel.requiredFor(LanguageFeatures.PRIVATE_METHODS_IN_INTERFACES);
             if (currentLevel.isLessThan(requiredLevelPrivate)) {
                 throw new InvalidInterfaceMixinException(this.mixin, String.format(
@@ -122,18 +101,18 @@
             super.prepareMethod(mixinMethod, method);
             return;
         }
-        
+
         if (injectorsInInterfaceMixins.isAvailable() && !injectorsInInterfaceMixins.isEnabled()) {
             throw new InvalidInterfaceMixinException(this.mixin, String.format(
                     "Interface mixin contains an injector but Feature.INJECTORS_IN_INTERFACE_MIXINS is disabled! Found %s in %s",
                     method, this.mixin));
         }
-        
+
         // Make injectors private synthetic if the current runtime supports it
         if (isPublic
                 && !currentLevel.supports(LanguageFeatures.PRIVATE_METHODS_IN_INTERFACES)
                 && currentLevel.supports(LanguageFeatures.PRIVATE_SYNTHETIC_METHODS_IN_INTERFACES)) {
-            Bytecode.setVisibility(mixinMethod, Visibility.PRIVATE);
+            Bytecode.setVisibility(mixinMethod, Bytecode.Visibility.PRIVATE);
             mixinMethod.access |= Opcodes.ACC_SYNTHETIC;
         }
     }
@@ -152,7 +131,7 @@
             throw new InvalidInterfaceMixinException(this.mixin, String.format("Interface mixin contains an illegal field! Found %s %s in %s",
                     Modifier.toString(field.access), field.name, this.mixin));
         }
-        
+
         //Whilst we could support adding constants, they'd always be public so there's little benefit to allowing it
         if (shadow == null) {
             throw new InvalidInterfaceMixinException(this.mixin, String.format("Interface mixin %s contains a non-shadow field: %s",

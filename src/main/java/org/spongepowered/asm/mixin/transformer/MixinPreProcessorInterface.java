/*
 * This file is part of Mixin, licensed under the MIT License (MIT).
 *
 * Copyright (c) SpongePowered <https://www.spongepowered.org>
 * Copyright (c) contributors
 *
 * Permission is hereby granted, free of charge, to any person obtaining a copy
 * of this software and associated documentation files (the "Software"), to deal
 * in the Software without restriction, including without limitation the rights
 * to use, copy, modify, merge, publish, distribute, sublicense, and/or sell
 * copies of the Software, and to permit persons to whom the Software is
 * furnished to do so, subject to the following conditions:
 *
 * The above copyright notice and this permission notice shall be included in
 * all copies or substantial portions of the Software.
 *
 * THE SOFTWARE IS PROVIDED "AS IS", WITHOUT WARRANTY OF ANY KIND, EXPRESS OR
 * IMPLIED, INCLUDING BUT NOT LIMITED TO THE WARRANTIES OF MERCHANTABILITY,
 * FITNESS FOR A PARTICULAR PURPOSE AND NONINFRINGEMENT. IN NO EVENT SHALL THE
 * AUTHORS OR COPYRIGHT HOLDERS BE LIABLE FOR ANY CLAIM, DAMAGES OR OTHER
 * LIABILITY, WHETHER IN AN ACTION OF CONTRACT, TORT OR OTHERWISE, ARISING FROM,
 * OUT OF OR IN CONNECTION WITH THE SOFTWARE OR THE USE OR OTHER DEALINGS IN
 * THE SOFTWARE.
 */
package org.spongepowered.asm.mixin.transformer;

import org.objectweb.asm.Opcodes;
import org.objectweb.asm.tree.AnnotationNode;
import org.objectweb.asm.tree.FieldNode;
import org.spongepowered.asm.mixin.MixinEnvironment;
<<<<<<< HEAD
import org.spongepowered.asm.mixin.MixinEnvironment.CompatibilityLevel;
=======
import org.spongepowered.asm.mixin.MixinEnvironment.CompatibilityLevel.LanguageFeature;
>>>>>>> ef14a841
import org.spongepowered.asm.mixin.transformer.ClassInfo.Method;
import org.spongepowered.asm.mixin.transformer.MixinInfo.MixinClassNode;
import org.spongepowered.asm.mixin.transformer.MixinInfo.MixinMethodNode;
import org.spongepowered.asm.mixin.transformer.throwables.InvalidInterfaceMixinException;
import org.spongepowered.asm.util.Bytecode;
import org.spongepowered.asm.util.LanguageFeatures;

/**
 * Bytecode preprocessor for interface mixins, simply performs some additional
 * verification for things which are unsupported in interfaces
 */
class MixinPreProcessorInterface extends MixinPreProcessorStandard {
    
    /**
     * Ctor
     * 
     * @param mixin Mixin info
     * @param classNode Mixin classnode
     */
    MixinPreProcessorInterface(MixinInfo mixin, MixinClassNode classNode) {
        super(mixin, classNode);
    }

    /* (non-Javadoc)
     * @see org.spongepowered.asm.mixin.transformer.MixinPreProcessor
     *      #prepareMethod(org.objectweb.asm.tree.MethodNode,
     *      org.spongepowered.asm.mixin.transformer.ClassInfo.Method)
     */
    @Override
    protected void prepareMethod(MixinMethodNode mixinMethod, Method method) {
        // Userland interfaces should not have non-public methods except for lambda bodies
<<<<<<< HEAD
        if (!Bytecode.hasFlag(mixinMethod, Opcodes.ACC_PUBLIC)) {
            if (!Bytecode.hasFlag(mixinMethod, Opcodes.ACC_SYNTHETIC)) {
                throw new InvalidInterfaceMixinException(this.mixin, String.format("Interface mixin contains a non-public method! Found %s in %s",
                        method, this.mixin));
            }
            CompatibilityLevel requiredLevel = CompatibilityLevel.requiredFor(LanguageFeatures.PRIVATE_SYNTHETIC_METHODS_IN_INTERFACES);
            if (MixinEnvironment.getCompatibilityLevel().isLessThan(requiredLevel)) {
                throw new InvalidInterfaceMixinException(this.mixin, String.format(
                        "Interface mixin contains a synthetic private method but compatibility level %s is required! Found %s in %s",
                        requiredLevel, method, this.mixin));
=======
        if (!Bytecode.hasFlag(mixinMethod, Opcodes.ACC_PUBLIC) && !Bytecode.hasFlag(mixinMethod, Opcodes.ACC_SYNTHETIC)) {
            //On versions that support it private methods are also allowed
            if (!Bytecode.hasFlag(mixinMethod, Opcodes.ACC_PRIVATE) || !MixinEnvironment.getCompatibilityLevel().supports(LanguageFeature.PRIVATE_METHODS_IN_INTERFACES)) {
                throw new InvalidInterfaceMixinException(this.mixin, "Interface mixin contains a non-public method! Found " + method + " in "
                        + this.mixin);
>>>>>>> ef14a841
            }
        }
        
        super.prepareMethod(mixinMethod, method);
    }
    
    /* (non-Javadoc)
     * @see org.spongepowered.asm.mixin.transformer.MixinPreProcessor
     *      #validateField(
     *      org.spongepowered.asm.mixin.transformer.MixinTargetContext,
     *      org.objectweb.asm.tree.FieldNode,
     *      org.objectweb.asm.tree.AnnotationNode)
     */
    @Override
    protected boolean validateField(MixinTargetContext context, FieldNode field, AnnotationNode shadow) {
        if (!Bytecode.isStatic(field)) {
            throw new InvalidInterfaceMixinException(this.mixin, String.format("Interface mixin contains an instance field! Found %s in %s",
                    field.name, this.mixin));
        }
        
        return super.validateField(context, field, shadow);
    }
    
}<|MERGE_RESOLUTION|>--- conflicted
+++ resolved
@@ -28,11 +28,7 @@
 import org.objectweb.asm.tree.AnnotationNode;
 import org.objectweb.asm.tree.FieldNode;
 import org.spongepowered.asm.mixin.MixinEnvironment;
-<<<<<<< HEAD
 import org.spongepowered.asm.mixin.MixinEnvironment.CompatibilityLevel;
-=======
-import org.spongepowered.asm.mixin.MixinEnvironment.CompatibilityLevel.LanguageFeature;
->>>>>>> ef14a841
 import org.spongepowered.asm.mixin.transformer.ClassInfo.Method;
 import org.spongepowered.asm.mixin.transformer.MixinInfo.MixinClassNode;
 import org.spongepowered.asm.mixin.transformer.MixinInfo.MixinMethodNode;
@@ -64,24 +60,20 @@
     @Override
     protected void prepareMethod(MixinMethodNode mixinMethod, Method method) {
         // Userland interfaces should not have non-public methods except for lambda bodies
-<<<<<<< HEAD
         if (!Bytecode.hasFlag(mixinMethod, Opcodes.ACC_PUBLIC)) {
-            if (!Bytecode.hasFlag(mixinMethod, Opcodes.ACC_SYNTHETIC)) {
-                throw new InvalidInterfaceMixinException(this.mixin, String.format("Interface mixin contains a non-public method! Found %s in %s",
-                        method, this.mixin));
+            if (Bytecode.hasFlag(mixinMethod, Opcodes.ACC_SYNTHETIC)) {
+                CompatibilityLevel requiredLevel = CompatibilityLevel.requiredFor(LanguageFeatures.PRIVATE_SYNTHETIC_METHODS_IN_INTERFACES);
+                if (MixinEnvironment.getCompatibilityLevel().isLessThan(requiredLevel)) {
+                    throw new InvalidInterfaceMixinException(this.mixin, String.format(
+                            "Interface mixin contains a synthetic private method but compatibility level %s is required! Found %s in %s",
+                            requiredLevel, method, this.mixin));
+                }
             }
-            CompatibilityLevel requiredLevel = CompatibilityLevel.requiredFor(LanguageFeatures.PRIVATE_SYNTHETIC_METHODS_IN_INTERFACES);
-            if (MixinEnvironment.getCompatibilityLevel().isLessThan(requiredLevel)) {
-                throw new InvalidInterfaceMixinException(this.mixin, String.format(
-                        "Interface mixin contains a synthetic private method but compatibility level %s is required! Found %s in %s",
-                        requiredLevel, method, this.mixin));
-=======
-        if (!Bytecode.hasFlag(mixinMethod, Opcodes.ACC_PUBLIC) && !Bytecode.hasFlag(mixinMethod, Opcodes.ACC_SYNTHETIC)) {
+
             //On versions that support it private methods are also allowed
-            if (!Bytecode.hasFlag(mixinMethod, Opcodes.ACC_PRIVATE) || !MixinEnvironment.getCompatibilityLevel().supports(LanguageFeature.PRIVATE_METHODS_IN_INTERFACES)) {
+            if (!Bytecode.hasFlag(mixinMethod, Opcodes.ACC_PRIVATE) || !MixinEnvironment.getCompatibilityLevel().supports(LanguageFeatures.PRIVATE_METHODS_IN_INTERFACES)) {
                 throw new InvalidInterfaceMixinException(this.mixin, "Interface mixin contains a non-public method! Found " + method + " in "
                         + this.mixin);
->>>>>>> ef14a841
             }
         }
         

--- conflicted
+++ resolved
@@ -529,16 +529,11 @@
      */
     private String generateBadLVTMessage(final Callback callback) {
         int position = callback.target.indexOf(callback.node);
-<<<<<<< HEAD
-        List<String> expected = CallbackInjector.summariseLocals(callback.getDescriptorWithAllLocals(), callback.target.arguments.length + 1);
-        List<String> found = CallbackInjector.summariseLocals(this.methodNode.desc, callback.target.arguments.length + 1);
-=======
         List<String> expected = CallbackInjector.summariseLocals(this.methodNode.desc, callback.target.arguments.length + 1);
         List<String> found = CallbackInjector.summariseLocals(callback.getDescriptor(), callback.frameSize + (callback.target.isStatic ? 1 : 0));
         if (expected.equals(found)) {
             return String.format("Invalid descriptor on %s! Expected %s but found %s", this.info, callback.getDescriptor(), this.methodNode.desc);
         }
->>>>>>> f9e19c32
         return String.format("LVT in %s has incompatible changes at opcode %d in callback %s.\nExpected: %s\n   Found: %s",
                 callback.target, position, this, expected, found);
     }

--- conflicted
+++ resolved
@@ -204,9 +204,9 @@
      * True if the callback method is static
      */
     protected final boolean isStatic;
-    
-    /**
-     * True if the callback method is in an interface 
+
+    /**
+     * True if the callback method is in an interface
      */
     protected final boolean isInterface;
 
@@ -317,7 +317,7 @@
             if (!this.findTargetNodes(injectorTarget, injectionPoint, nodes)) {
                 continue;
             }
-            
+
             Specifier specifier = injectionPoint.getSpecifier(Specifier.ALL);
             if (specifier == Specifier.ONE && nodes.size() != 1) {
                 throw new InvalidInjectionException(this.info, String.format("%s on %s has specifier :ONE but matched %d instructions",
@@ -331,7 +331,7 @@
                 }
             }
         }
-        
+
         return targetNodes.values();
     }
 
@@ -386,7 +386,7 @@
     protected void checkTargetForNode(Target target, InjectionNode node, RestrictTargetLevel targetLevel) {
         if (target instanceof Constructor) {
             Constructor ctor = (Constructor)target;
-            
+
             if (targetLevel == RestrictTargetLevel.METHODS_ONLY) {
                 throw new InvalidInjectionException(this.info, String.format("Found %s targetting a constructor in injector %s",
                         this.annotationType, this));
@@ -445,19 +445,10 @@
      * @return injected insn node
      */
     protected AbstractInsnNode invokeHandler(InsnList insns, MethodNode handler) {
-<<<<<<< HEAD
         boolean isInterface = Bytecode.hasFlag(classNode, Opcodes.ACC_INTERFACE);
         boolean isPrivate = (handler.access & Opcodes.ACC_PRIVATE) != 0;
         int invokeOpcode = this.isStatic ? Opcodes.INVOKESTATIC : isInterface ? Opcodes.INVOKEINTERFACE : isPrivate ? Opcodes.INVOKESPECIAL : Opcodes.INVOKEVIRTUAL;
         MethodInsnNode insn = new MethodInsnNode(invokeOpcode, this.classNode.name, handler.name, handler.desc, isInterface);
-=======
-        boolean isPrivate = Bytecode.hasFlag(handler, Opcodes.ACC_PRIVATE);
-        boolean isSynthetic = Bytecode.hasFlag(handler, Opcodes.ACC_SYNTHETIC);
-        int invokeOpcode = this.isStatic ? Opcodes.INVOKESTATIC :
-                           this.isInterface ? (isSynthetic && isPrivate ? Opcodes.INVOKESPECIAL : Opcodes.INVOKEINTERFACE) :
-                           isPrivate ? Opcodes.INVOKESPECIAL : Opcodes.INVOKEVIRTUAL;
-        MethodInsnNode insn = new MethodInsnNode(invokeOpcode, this.classNode.name, handler.name, handler.desc, this.isInterface);
->>>>>>> 2c9a9670
         insns.add(insn);
         this.info.addCallbackInvocation(handler);
         return insn;

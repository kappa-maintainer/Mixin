--- conflicted
+++ resolved
@@ -92,20 +92,14 @@
          * "Default" phase, during runtime
          */
         public static final Phase DEFAULT = new Phase(2, "DEFAULT");
-
-        /**
-         * "Mod" phase, after mod discovery
-         */
-        public static final Phase MOD = new Phase(3, "MOD");
         
         /**
          * All phases
          */
         static final List<Phase> phases = ImmutableList.of(
-                Phase.PREINIT,
-                Phase.INIT,
-                Phase.DEFAULT,
-                Phase.MOD
+            Phase.PREINIT,
+            Phase.INIT,
+            Phase.DEFAULT
         );
         
         /**
@@ -147,10 +141,6 @@
                 }
             }
             return null;
-        }
-
-        public boolean laterThan(Phase another) {
-            return ordinal >= another.ordinal;
         }
 
         MixinEnvironment getEnvironment() {
@@ -762,50 +752,6 @@
             boolean isSupported() {
                 return JavaVersion.current() >= JavaVersion.JAVA_18 && ASM.isAtLeastVersion(9, 2);
             }
-<<<<<<< HEAD
-        },
-
-        /**
-         * Java 19 or above is required
-         */
-        JAVA_19(19, Opcodes.V19, LanguageFeatures.METHODS_IN_INTERFACES | LanguageFeatures.PRIVATE_SYNTHETIC_METHODS_IN_INTERFACES
-                | LanguageFeatures.PRIVATE_METHODS_IN_INTERFACES | LanguageFeatures.NESTING | LanguageFeatures.DYNAMIC_CONSTANTS
-                | LanguageFeatures.RECORDS | LanguageFeatures.SEALED_CLASSES) {
-
-            @Override
-            boolean isSupported() {
-                return JavaVersion.current() >= JavaVersion.JAVA_19 && ASM.isAtLeastVersion(9, 3);
-            }
-
-        },
-
-        /**
-         * Java 20 or above is required
-         */
-        JAVA_20(20, Opcodes.V20, LanguageFeatures.METHODS_IN_INTERFACES | LanguageFeatures.PRIVATE_SYNTHETIC_METHODS_IN_INTERFACES
-                | LanguageFeatures.PRIVATE_METHODS_IN_INTERFACES | LanguageFeatures.NESTING | LanguageFeatures.DYNAMIC_CONSTANTS
-                | LanguageFeatures.RECORDS | LanguageFeatures.SEALED_CLASSES) {
-
-            @Override
-            boolean isSupported() {
-                return JavaVersion.current() >= JavaVersion.JAVA_20 && ASM.isAtLeastVersion(9, 4);
-            }
-
-        },
-
-        /**
-         * Java 21 or above is required
-         */
-        JAVA_21(21, Opcodes.V21, LanguageFeatures.METHODS_IN_INTERFACES | LanguageFeatures.PRIVATE_SYNTHETIC_METHODS_IN_INTERFACES
-                | LanguageFeatures.PRIVATE_METHODS_IN_INTERFACES | LanguageFeatures.NESTING | LanguageFeatures.DYNAMIC_CONSTANTS
-                | LanguageFeatures.RECORDS | LanguageFeatures.SEALED_CLASSES) {
-
-            @Override
-            boolean isSupported() {
-                return JavaVersion.current() >= JavaVersion.JAVA_21 && ASM.isAtLeastVersion(9, 5);
-            }
-        };
-=======
             
         },
 
@@ -865,12 +811,11 @@
 
 	    },
 	    ;
->>>>>>> 2f35debf
         
         /**
          * Default compatibility level to use if not specified by the service 
          */
-        public static CompatibilityLevel DEFAULT = CompatibilityLevel.JAVA_8;
+        public static CompatibilityLevel DEFAULT = CompatibilityLevel.JAVA_6;
         
         /**
          * Maximum compatibility level actually supported. Other compatibility

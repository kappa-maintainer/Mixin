--- conflicted
+++ resolved
@@ -29,6 +29,9 @@
 import javax.lang.model.element.Element;
 import javax.lang.model.element.ElementKind;
 import javax.lang.model.element.TypeElement;
+import javax.lang.model.type.DeclaredType;
+import javax.lang.model.type.TypeKind;
+import javax.lang.model.type.TypeMirror;
 
 import org.spongepowered.asm.mixin.Mixin;
 import org.spongepowered.asm.mixin.gen.Accessor;
@@ -111,12 +114,8 @@
     }
 
     private boolean validateSuperClass(TypeHandle targetType, TypeHandle superClass) {
-<<<<<<< HEAD
-        return targetType.isImaginary() || targetType.isSimulated() || superClass.isSuperTypeOf(targetType) || this.checkMixinsFor(targetType, superClass);
-=======
         return targetType.isImaginary() || targetType.isSimulated() || superClass.isSuperTypeOf(targetType)
                 || this.checkMixinsFor(targetType, superClass);
->>>>>>> 2c9a9670
     }
 
     private boolean checkMixinsFor(TypeHandle targetType, TypeHandle superMixin) {

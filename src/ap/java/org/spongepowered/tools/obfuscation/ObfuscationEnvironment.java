/*
 * This file is part of Mixin, licensed under the MIT License (MIT).
 *
 * Copyright (c) SpongePowered <https://www.spongepowered.org>
 * Copyright (c) contributors
 *
 * Permission is hereby granted, free of charge, to any person obtaining a copy
 * of this software and associated documentation files (the "Software"), to deal
 * in the Software without restriction, including without limitation the rights
 * to use, copy, modify, merge, publish, distribute, sublicense, and/or sell
 * copies of the Software, and to permit persons to whom the Software is
 * furnished to do so, subject to the following conditions:
 *
 * The above copyright notice and this permission notice shall be included in
 * all copies or substantial portions of the Software.
 *
 * THE SOFTWARE IS PROVIDED "AS IS", WITHOUT WARRANTY OF ANY KIND, EXPRESS OR
 * IMPLIED, INCLUDING BUT NOT LIMITED TO THE WARRANTIES OF MERCHANTABILITY,
 * FITNESS FOR A PARTICULAR PURPOSE AND NONINFRINGEMENT. IN NO EVENT SHALL THE
 * AUTHORS OR COPYRIGHT HOLDERS BE LIABLE FOR ANY CLAIM, DAMAGES OR OTHER
 * LIABILITY, WHETHER IN AN ACTION OF CONTRACT, TORT OR OTHERWISE, ARISING FROM,
 * OUT OF OR IN CONNECTION WITH THE SOFTWARE OR THE USE OR OTHER DEALINGS IN
 * THE SOFTWARE.
 */
package org.spongepowered.tools.obfuscation;

import java.io.File;
import java.util.Collection;
import java.util.List;

import javax.annotation.processing.Filer;
import javax.annotation.processing.Messager;
import javax.lang.model.element.TypeElement;
import javax.lang.model.type.DeclaredType;
import javax.lang.model.type.TypeKind;
import javax.lang.model.type.TypeMirror;
import javax.tools.Diagnostic.Kind;

import org.spongepowered.asm.mixin.injection.selectors.ITargetSelectorRemappable;
import org.spongepowered.asm.obfuscation.mapping.common.MappingField;
import org.spongepowered.asm.obfuscation.mapping.common.MappingMethod;
import org.spongepowered.asm.util.ObfuscationUtil;
import org.spongepowered.asm.util.ObfuscationUtil.IClassRemapper;
import org.spongepowered.tools.obfuscation.mapping.IMappingConsumer;
import org.spongepowered.tools.obfuscation.mapping.IMappingProvider;
import org.spongepowered.tools.obfuscation.mapping.IMappingWriter;
import org.spongepowered.tools.obfuscation.mapping.IMappingConsumer.MappingSet;
import org.spongepowered.tools.obfuscation.mirror.TypeHandle;
import org.spongepowered.tools.obfuscation.interfaces.IObfuscationEnvironment;
import org.spongepowered.tools.obfuscation.interfaces.IMessagerEx.MessageType;
import org.spongepowered.tools.obfuscation.interfaces.IMixinAnnotationProcessor;

/**
 * Provides access to information relevant to a particular obfuscation
 * environment.
 * 
 * <p>We classify different types of possible obfuscation (eg. "searge",
 * "notch") as <em>obfuscation environments</em> and store related information
 * such as the input mappings here.</p>
 */
public abstract class ObfuscationEnvironment implements IObfuscationEnvironment {
    
    /**
     * Remapping proxy for remapping descriptors
     */
    final class RemapperProxy implements IClassRemapper {

        @Override
        public String map(String typeName) {
            if (ObfuscationEnvironment.this.mappingProvider == null) {
                return null;
            }
            return ObfuscationEnvironment.this.mappingProvider.getClassMapping(typeName);
        }

        @Override
        public String unmap(String typeName) {
            if (ObfuscationEnvironment.this.mappingProvider == null) {
                return null;
            }
            return ObfuscationEnvironment.this.mappingProvider.getClassMapping(typeName);
        }
        
    }
    
    /**
     * Type 
     */
    protected final ObfuscationType type;
    
    /**
     * Mapping provider
     */
    protected final IMappingProvider mappingProvider;
    
    protected final IMappingWriter mappingWriter;
    
    protected final RemapperProxy remapper = new RemapperProxy();

    /**
     * Annotation processor
     */
    protected final IMixinAnnotationProcessor ap;

    /**
     * Name of the resource to write generated mappings to
     */
    protected final String outFileName;
    
    /**
     * File containing the source mappings
     */
    protected final List<String> inFileNames;
    
    /**
     * True once we've tried to initialise the mappings, initially false so that
     * we can do mapping init lazily
     */
    private boolean initDone;

    protected ObfuscationEnvironment(ObfuscationType type) {
        this.type = type;
        this.ap = type.getAnnotationProcessor();
        
        this.inFileNames = type.getInputFileNames();
        this.outFileName = type.getOutputFileName();

        this.mappingProvider = this.getMappingProvider(this.ap, this.ap.getProcessingEnvironment().getFiler());
        this.mappingWriter = this.getMappingWriter(this.ap, this.ap.getProcessingEnvironment().getFiler());
    }
    
    @Override
    public String toString() {
        return this.type.toString();
    }
    
    protected abstract IMappingProvider getMappingProvider(Messager messager, Filer filer);
    
    protected abstract IMappingWriter getMappingWriter(Messager messager, Filer filer);
    
    private boolean initMappings() {
        if (!this.initDone) {
            this.initDone = true;
        
            if (this.inFileNames == null) {
                this.ap.printMessage(Kind.ERROR, "The " + this.type.getConfig().getInputFileOption()
                        + " argument was not supplied, obfuscation processing will not occur");
                return false;
            }
            
            int successCount = 0;
            
            for (String inputFileName : this.inFileNames) {
                File inputFile = new File(inputFileName);
                try {
                    if (inputFile.isFile()) {
<<<<<<< HEAD
                        this.ap.printMessage(Kind.OTHER, "Loading " + this.type + " mappings from " + inputFile.getAbsolutePath());
=======
                        this.ap.printMessage(MessageType.INFO, "Loading " + this.type + " mappings from " + inputFile.getAbsolutePath());
>>>>>>> 155314e6
                        this.mappingProvider.read(inputFile);
                        successCount++;
                    }
                } catch (Exception ex) {
                    ex.printStackTrace();
                }
            }
            
            if (successCount < 1) {
                this.ap.printMessage(Kind.ERROR, "No valid input files for " + this.type + " could be read, processing may not be sucessful.");
                this.mappingProvider.clear();
            }
        }
        
        return !this.mappingProvider.isEmpty();
    }

    /**
     * Get the type
     */
    public ObfuscationType getType() {
        return this.type;
    }

    /**
     * Get an obfuscation mapping for a method
     */
    @Override
    public MappingMethod getObfMethod(ITargetSelectorRemappable method) {
        MappingMethod obfd = this.getObfMethod(method.asMethodMapping());
        if (obfd != null || !method.isFullyQualified()) {
            return obfd;
        }
        
        // Get a type handle for the declared method owner
        TypeHandle type = this.ap.getTypeProvider().getTypeHandle(method.getOwner());
        if (type == null || type.isImaginary()) {
            return null;
        }
        
        // See if we can get the superclass from the reference
        TypeMirror superClass = type.getElement().getSuperclass();
        if (superClass.getKind() != TypeKind.DECLARED) {
            return null;
        }
        
        // Well we found it, let's inflect the class name and recurse the search
        String superClassName = ((TypeElement)((DeclaredType)superClass).asElement()).getQualifiedName().toString();
        return this.getObfMethod(method.move(superClassName.replace('.', '/')));
    }

    /**
     * Get an obfuscation mapping for a method
     */
    @Override
    public MappingMethod getObfMethod(MappingMethod method) {
        return this.getObfMethod(method, true);
    }

    /**
     * Get an obfuscation mapping for a method
     */
    @Override
    public MappingMethod getObfMethod(MappingMethod method, boolean lazyRemap) {
        if (this.initMappings()) {
            boolean remapped = true;
            boolean superRef = false;
            MappingMethod mapping = null;
            for (MappingMethod md = method; md != null && mapping == null; md = md.getSuper(), superRef = true) {
                mapping = this.mappingProvider.getMethodMapping(md);
            }
            
            // If no obf mapping, we can attempt to remap the owner class
            if (mapping == null) {
                if (lazyRemap) {
                    return null;
                }
                mapping = method.copy();
                remapped = false;
            } else if (superRef) {
                // If we mapped via super and owner class is non-obf, restore the
                // original owner
                String obfOwner = this.getObfClass(method.getOwner());
                mapping = mapping.move(obfOwner != null ? obfOwner : method.getOwner());
            }
            String remappedOwner = this.getObfClass(mapping.getOwner());
            if (remappedOwner == null || remappedOwner.equals(method.getOwner()) || remappedOwner.equals(mapping.getOwner())) {
                return remapped ? mapping : null;
            }
            if (remapped) {
                return mapping.move(remappedOwner);
            }
            String desc = ObfuscationUtil.mapDescriptor(mapping.getDesc(), this.remapper);
            return new MappingMethod(remappedOwner, mapping.getSimpleName(), desc != null ? desc : mapping.getDesc());
        }
        return null;
    }

    /**
     * Remap only the owner and descriptor of the specified method
     * 
     * @param method method to remap
     * @return remapped method or null if no remapping occurred
     */
    @Override
    public ITargetSelectorRemappable remapDescriptor(ITargetSelectorRemappable method) {
        boolean transformed = false;
        
        String owner = method.getOwner();
        if (owner != null) {
            String newOwner = this.remapper.map(owner);
            if (newOwner != null) {
                owner = newOwner;
                transformed = true;
            }
        }
        
        String desc = method.getDesc();
        if (desc != null) {
            String newDesc = ObfuscationUtil.mapDescriptor(method.getDesc(), this.remapper);
            if (newDesc != null) {
                desc = newDesc;
                transformed = true;
            }
        }
        
        return transformed ? method.move(owner).transform(desc) : null; 
    }
    
    /**
     * Remap a single descriptor in the context of this environment
     * 
     * @param desc descriptor to remap
     * @return remapped descriptor, may return the original descriptor if no
     *      remapping occurred
     */
    @Override
    public String remapDescriptor(String desc) {
        String newDesc = ObfuscationUtil.mapDescriptor(desc, this.remapper);
        return newDesc != null ? newDesc : desc;
    }
    
    /**
     * Get an obfuscation mapping for a field
     */
    @Override
    public MappingField getObfField(ITargetSelectorRemappable field) {
        return this.getObfField(field.asFieldMapping(), true);
    }
    
    /**
     * Get an obfuscation mapping for a field
     */
    @Override
    public MappingField getObfField(MappingField field) {
        return this.getObfField(field, true);
    }

    /**
     * Get an obfuscation mapping for a field
     */
    @Override
    public MappingField getObfField(MappingField field, boolean lazyRemap) {
        if (!this.initMappings()) {
            return null;
        }
        
        MappingField mapping = this.mappingProvider.getFieldMapping(field);
        // If no obf mapping, we can attempt to remap the owner class
        if (mapping == null) {
            if (lazyRemap) {
                return null;
            }
            mapping = field;
        }
        String remappedOwner = this.getObfClass(mapping.getOwner());
        if (remappedOwner == null || remappedOwner.equals(field.getOwner()) || remappedOwner.equals(mapping.getOwner())) {
            return mapping != field ? mapping : null;
        }
        return mapping.move(remappedOwner);
    }
    
    /**
     * Get an obfuscation mapping for a class
     */
    @Override
    public String getObfClass(String className) {
        if (!this.initMappings()) {
            return null;
        }
        return this.mappingProvider.getClassMapping(className);
    }

    /**
     * Write out generated mappings
     */
    @Override
    public void writeMappings(Collection<IMappingConsumer> consumers) {
        MappingSet<MappingField> fields = new MappingSet<MappingField>();
        MappingSet<MappingMethod> methods = new MappingSet<MappingMethod>();
        
        for (IMappingConsumer mappings : consumers) {
            fields.addAll(mappings.getFieldMappings(this.type));
            methods.addAll(mappings.getMethodMappings(this.type));
        }

        this.mappingWriter.write(this.outFileName, this.type, fields, methods);
    }

}<|MERGE_RESOLUTION|>--- conflicted
+++ resolved
@@ -154,11 +154,7 @@
                 File inputFile = new File(inputFileName);
                 try {
                     if (inputFile.isFile()) {
-<<<<<<< HEAD
-                        this.ap.printMessage(Kind.OTHER, "Loading " + this.type + " mappings from " + inputFile.getAbsolutePath());
-=======
                         this.ap.printMessage(MessageType.INFO, "Loading " + this.type + " mappings from " + inputFile.getAbsolutePath());
->>>>>>> 155314e6
                         this.mappingProvider.read(inputFile);
                         successCount++;
                     }
